--- conflicted
+++ resolved
@@ -2,16 +2,9 @@
 import sys
 import os
 from collections import Counter
-<<<<<<< HEAD
+from captions.util import extract_tileset, describe_size, describe_quantity, get_tile_descriptors, analyze_floor, count_in_scene, count_caption_phrase, in_column, analyze_ceiling, flood_fill
+
 import util.common_settings as common_settings
-=======
-from captions.util import extract_tileset, describe_size, describe_quantity, get_tile_descriptors, analyze_floor, count_in_scene, count_caption_phrase, in_column, analyze_ceiling, flood_fill
-
-
-# The width of generated scenes may not be 16
-#WIDTH = 16
-HEIGHT = 16
->>>>>>> 3b8664db
 
 # The floor is the last row of the scene (0-indexed)
 FLOOR = common_settings.MARIO_HEIGHT - 1
