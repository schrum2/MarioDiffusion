# Mario Diffusion

Generate Mario level scenes with a diffusion model conditioned on text input.

## Set up the repository

This repository can be checked out with this command:
```
git clone https://github.com/schrum2/MarioDiffusion.git
```
You will also need to check out level data from [TheVGLC](https://github.com/TheVGLC/TheVGLC) to create the training dataset:
```
git clone https://github.com/TheVGLC/TheVGLC.git
```
Both of these directories should be in the same parent directory. Next, enter the `MarioDiffusion` repository.
```
cd MarioDiffusion
```
Before running any code, install all requirements with pip:
```
pip install -r requirements.txt
```

## Create datasets

Extract a json data set of 16 by 16 level scenes from the VGLC data for Super Mario Bros with a command like this:
```
python create_level_json_data.py --output "SMB1_Levels.json" --levels "..\\TheVGLC\\Super Mario Bros\\Processed"
```
You can also extract data from Super Mario Bros 2 (Japan) and Super Mario World:
```
python create_level_json_data.py --output "SMB2_Levels.json" --levels "..\\TheVGLC\\Super Mario Bros 2 (Japan)\\Processed"
python create_level_json_data.py --output "SML_Levels.json"  --levels "..\\TheVGLC\\Super Mario Land\\Processed"
```
You can combine the data from the three Mario games into a single dataset:
```
python combine_data.py Mario_Levels.json SMB1_Levels.json SMB2_Levels.json SML_Levels.json
```
These files only contains the level scenes. Create captions for all level scenes with commands like this:
```
python create_ascii_captions.py --dataset SMB1_Levels.json --output SMB1_LevelsAndCaptions-regular.json
```
You can also make the captions explicitly mention things that are absent from each scene with the `--describe_absence` flag:
```
python create_ascii_captions.py --dataset SMB1_Levels.json --output SMB1_LevelsAndCaptions-absence.json --describe_absence
```
Now you can browse the level scenes and their captions with these commands:
```
python ascii_data_browser.py SMB1_LevelsAndCaptions-regular.json 
python ascii_data_browser.py SMB1_LevelsAndCaptions-absence.json 
```
It can also be useful to have a separate dataset of captions which are not use for training. The code used later supports splitting the data into separate sets for training, validation, and testing, but you can also make datasets of random captions with commands like this:
```
python create_validation_captions.py --save_file "SMB1_ValidationCaptions-regular.json" --json SMB1_LevelsAndCaptions-regular.json --seed 0
python create_validation_captions.py --save_file "SMB1_ValidationCaptions-absence.json" --json SMB1_LevelsAndCaptions-absence.json --seed 0 --describe_absence
```
You don't necessarily need to run all of these command individually. Simply running the batch file `BAT_datasets.bat` should create all the datasets you could need.

## Can I also get Mega Man Data? (TODO)

This doesn't work yet
```
python create_level_json_data.py --output "MM_Levels.json" --levels "..\\TheVGLC\\MegaMan"
```
## Can I also get Lode Runner Data? (TODO)

Extract a json data set of 32 by 32 level scenes from the VGLC data for Lode Runner with a command like this (top 10 rows are filled with blank space):
```
<<<<<<< HEAD
python create_level_json_data.py --output "LR_Levels.json" --levels "..\\TheVGLC\\Lode Runner\\Processed" --tileset "..\\TheVGLC\\Lode Runner\\Loderunner.json" --target_height 32 --target_width 32
```
Browse LR data
```
python ascii_data_browser.py LR_LevelsAndCaptions-regular.json "..\\TheVGLC\\Lode Runner\\Loderunner.json"
=======
python create_level_json_data.py --output "LR_Levels.json" --levels "..\\TheVGLC\\Lode Runner\\Processed" --tileset "..\\TheVGLC\\Lode Runner\\Loderunner.json" --target_height 32 --target_width 32 --extra_tile .
>>>>>>> f6fa66d3
```

These files only contains the level scenes. Create captions for all level scenes with commands like this (no longer blank but still needs some work):
```
python LR_create_ascii_captions.py --dataset LR_Levels.json --output LR_LevelsAndCaptions-regular.json
```

You can also make the captions explicitly mention things that are absent from each scene with the `--describe_absence` flag:
```
python LR_create_ascii_captions.py --dataset LR_Levels.json --output LR_LevelsAndCaptions-absence.json --describe_absence
```

Browse LR data with ascii browser
```
python ascii_data_browser.py LR_LevelsAndCaptions-regular.json "..\\TheVGLC\\Lode Runner\\Loderunner.json"
```

To train an unconditional diffusion model without any text embeddings, run this command:
```
python train_diffusion.py --augment --output_dir "LR-unconditional" --num_epochs 100 --json LR_LevelsAndCaptions-regular.json --split --num_tiles 10 --batch_size 5 --game LR
```

Run trained unconditional diffusion model and save 100 random levels to json:
```
python run_diffusion.py --model_path LR-unconditional --num_samples 100 --save_as_json --output_dir "LR-unconditional-samples"
```

## Train text encoder

First create a tokenizer for the caption data you want to train on. Most of these datasets have the same vocabulary, but there is a clear difference between datasets that describe the absence of entities and those that do not. Also, SMB1 has no upside down pipes, but these are present in the other games. The `BAT_datasets.bat` already creates a tokenizer for each dataset, but if you make a tokenizer for all of the Mario data, you should be covered:
```
python tokenizer.py save --json_file Mario_LevelsAndCaptions-regular.json --pkl_file Mario_Tokenizer-regular.pkl
python tokenizer.py save --json_file Mario_LevelsAndCaptions-absence.json --pkl_file Mario_Tokenizer-absence.pkl
```
Now, masked language modeling will be used to pre-train the text embedding model. Use whatever dataset you like with an appropriate tokenizer. The `--split` flag splits the data into training, validation, and testing, and also implements early stopping based on validation loss.
```
python train_mlm.py --epochs 300 --save_checkpoints --json SMB1_LevelsAndCaptions-regular.json --pkl SMB1_Tokenizer-regular.pkl --output_dir SMB1-MLM-regular --split
```
A report evaluating the accuracy of the final model on the training data is provided after training, but you can repeat a similar evaluation with this command:
```
python evaluate_masked_token_prediction.py --model_path SMB1-MLM-regular --json SMB1_LevelsAndCaptions-regular.json
```
You can also see how the accuracy on the training set changes throughout training by evaluating all checkpoints with this command:
```
python evaluate_masked_token_prediction.py --model_path SMB1-MLM-regular --compare_checkpoints --json SMB1_LevelsAndCaptions-regular.json
```
To see accuracy on the validation set over time instead, run this command:
```
python evaluate_masked_token_prediction.py --model_path SMB1-MLM-regular --compare_checkpoints --json SMB1_ValidationCaptions-regular.json
```

## Train text-to-level model

Now that the text embedding model is ready, train a diffusion model conditioned on text embeddings from the descriptive captions:
```
python train_diffusion.py --augment --text_conditional --output_dir "SMB1-conditional-regular" --num_epochs 100 --json SMB1_LevelsAndCaptions-regular.json --pkl SMB1_Tokenizer-regular.pkl --mlm_model_dir SMB1-MLM-regular --split --plot_validation_caption_score
```
You can swap out the dataset and, tokenizer, and language model however you like, as long as everything is consistent.

## Generate levels from text-to-level model

To generate random levels (not based on text embeddings), use this command:
```
python run_diffusion.py --model_path SMB1-conditional-regular --num_samples 100 --text_conditional --save_as_json --output_dir "SMB1-conditional-regular-unconditional-samples"
```
Captions will be automatically assigned to the levels, and you can browse that data with this command:
```
python ascii_data_browser.py SMB1-conditional-regular-unconditional-samples\all_levels.json
```
But to actually provide captions to guide the level generation, use this command
```
python text_to_level_diffusion.py --model_path SMB1-conditional-regular
```
An easier-to-use GUI interface will let you select and combine known caption phrases to send to the model. Note that the selection of known phrases needs to come from the dataset you trained on.
```
python interactive_tile_level_generator.py SMB1_LevelsAndCaptions-regular.json SMB1-conditional-regular
```
Interactively evolve level scenes in the latent space of the conditional model:
```
python evolve_interactive_conditional_diffusion.py --model_path SMB1-conditional-regular
```
Automatically evolve level scenes in the latent space of the model (must put a caption into the parenthesis ex "full floor. one enemy."):
```
python evolve_automatic.py --model_path SMB1-conditional-regular --target_caption " "
```

## Evaluate caption adherence of text-to-level model

You can evaluate the final model's ability to adhere to input captions with this command:
```
python evaluate_caption_adherence.py --model_path SMB1-conditional-regular --save_as_json --json SMB1_LevelsAndCaptions-regular.json --output_dir text-to-level-final
```
You can also evaluate the how caption adherence changed during training with respect to the training set:
```
python evaluate_caption_adherence.py --model_path SMB1-conditional-regular --save_as_json --json SMB1_LevelsAndCaptions-regular.json --compare_checkpoints 
```
However, it is easy to match the captions used during training. You can evaluate the how caption adherence changed during training with respect to a previously unseen random captions too:
```
python evaluate_caption_adherence.py --model_path SMB1-conditional-regular --save_as_json --json SMB1_ValidationCaptions-regular.json --compare_checkpoints 
```

## Train unconditional diffusion model

To train an unconditional diffusion model without any text embeddings, run this command:
```
python train_diffusion.py --augment --output_dir "SMB1-unconditional" --num_epochs 100 --json SMB1_LevelsAndCaptions-regular.json --split
```

## Generate levels from unconditional model

Run trained unconditional diffusion model and save 100 random levels to json
```
python run_diffusion.py --model_path SMB1-unconditional --num_samples 100 --save_as_json --output_dir "SMB1-unconditional-samples"
```
View the saved levels in the data browser
```
python ascii_data_browser.py SMB1-unconditional-samples\all_levels.json
```
Interactively evolve level scenes in the latent space of the unconditional model:
```
python evolve_interactive_unconditional_diffusion.py --model_path SMB1-unconditional-samples
```

## Train Generative Adversarial Network (GAN) model

GANs are an older technology, but they can also be trained to generate levels:
```
python train_wgan.py --augment --num_epochs 5000 --nz 32
```

## Generate levels from GAN

Create samples from final GAN with this command
```
python run_wgan.py --model_path wgan-output\final_models\generator.pth --num_samples 100 --output_dir wgan_samples --save_as_json
```
View the saved levels in the data browser
```
python ascii_data_browser.py wgan_samples\all_levels.json
```
Interactively evolve level scenes in the latent space of the GAN model:
```
python evolve_interactive_wgan.py --model_path wgan-output\final_models\generator.pth
```<|MERGE_RESOLUTION|>--- conflicted
+++ resolved
@@ -66,15 +66,7 @@
 
 Extract a json data set of 32 by 32 level scenes from the VGLC data for Lode Runner with a command like this (top 10 rows are filled with blank space):
 ```
-<<<<<<< HEAD
-python create_level_json_data.py --output "LR_Levels.json" --levels "..\\TheVGLC\\Lode Runner\\Processed" --tileset "..\\TheVGLC\\Lode Runner\\Loderunner.json" --target_height 32 --target_width 32
-```
-Browse LR data
-```
-python ascii_data_browser.py LR_LevelsAndCaptions-regular.json "..\\TheVGLC\\Lode Runner\\Loderunner.json"
-=======
 python create_level_json_data.py --output "LR_Levels.json" --levels "..\\TheVGLC\\Lode Runner\\Processed" --tileset "..\\TheVGLC\\Lode Runner\\Loderunner.json" --target_height 32 --target_width 32 --extra_tile .
->>>>>>> f6fa66d3
 ```
 
 These files only contains the level scenes. Create captions for all level scenes with commands like this (no longer blank but still needs some work):
