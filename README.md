--- conflicted
+++ resolved
@@ -73,10 +73,6 @@
 ```
 batch\run_diffusion_multi.bat Mar1and2-conditional-regular0 regular Mar1and2 text
 ```
-<<<<<<< HEAD
-## Can I also get Lode Runner Data? (TODO)
-All information regarding Lode Runner can be found within the file titled LR_README.md.
-=======
 This batch file automatically creates 2 different sets of 100 samples, one set that is 16 blocks wide, and another that is 128 blocks wide. If you'd like to run just one of these commands, or customize the output further, you can with this command:
 ```
 python run_diffusion.py --model_path Mar1and2-conditional-regular0 --num_samples 100 --text_conditional --save_as_json --output_dir Mar1and2-conditional-regular0-unconditional-samples --level_width 16
@@ -151,7 +147,6 @@
 ```
 python evolve_interactive_unconditional_diffusion.py --model_path Mar1and2-unconditional0
 ```
->>>>>>> 2a2a5c46
 
 ## Train Generative Adversarial Network (GAN) model
 
