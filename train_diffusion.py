import argparse
import os
import torch
from torch.utils.data import DataLoader
from diffusers import UNet2DModel, UNet2DConditionModel, DDPMScheduler
from diffusers.optimization import get_cosine_schedule_with_warmup 
from tqdm.auto import tqdm
import random
import numpy as np
from accelerate import Accelerator
from level_dataset import LevelDataset, visualize_samples
from tokenizer import Tokenizer 
import json
import threading
from datetime import datetime
from util.plotter import Plotter
from models.text_model import TransformerModel
from models.text_diffusion_pipeline import TextConditionalDDPMPipeline
from models.latent_diffusion_pipeline import UnconditionalDDPMPipeline
from evaluate_caption_adherence import calculate_caption_score_and_samples
from captions.util import extract_tileset # TODO: Move this to a caption_util.py file
from transformers import AutoTokenizer, AutoModel
import util.common_settings as common_settings
from torch.distributions import Categorical
from models.block2vec_model import Block2Vec
import models.sentence_transformers_helper as st_helper
import models.text_model as text_model
import glob
<<<<<<< HEAD
import models.general_training_helper as gen_train_help
=======
import re
import shutil
>>>>>>> 73ff7a15

def mse_loss(pred, target, scene_oh=None, noisy_scenes=None, **kwargs):
    """Standard MSE loss between prediction and target."""
    return torch.nn.functional.mse_loss(pred, target)


def reconstruction_loss(pred, target, scene_oh, noisy_scenes, timesteps=None, scheduler=None, **kwargs):
    """
    Reconstruction loss using negative log-likelihood (cross-entropy) as in DDPM for categorical data.
    Args:
        pred: predicted noise, shape [batch, classes, H, W]
        scene_oh: original scene, one-hot, shape [batch, classes, H, W]
        noisy_scenes: x_t, shape [batch, classes, H, W]
        timesteps: [batch] (long tensor of timesteps for each sample)
        scheduler: DDPMScheduler instance (needed for alphas_cumprod)
    """
    if timesteps is None or scheduler is None:
        raise ValueError("timesteps and scheduler must be provided for reconstruction_loss")
    # Get alpha_hat for each sample in the batch
    alpha_hat = scheduler.alphas_cumprod[timesteps].to(pred.device)  # [batch]
    sqrt_alpha_hat = torch.sqrt(alpha_hat)[:, None, None, None]      # [batch, 1, 1, 1]
    sqrt_one_minus_alpha_hat = torch.sqrt(1. - alpha_hat)[:, None, None, None]  # [batch, 1, 1, 1]
    # Reconstruct logits for x_0 (original image)
    logits = (1.0 / sqrt_alpha_hat) * (noisy_scenes - sqrt_one_minus_alpha_hat * pred)  # [batch, classes, H, W]
    # Prepare targets as class indices
    target_indices = scene_oh.argmax(dim=1)  # [batch, H, W]
    # Categorical expects [batch, H, W, classes]
    logits = logits.permute(0, 2, 3, 1)  # [batch, H, W, classes]
    dist = Categorical(logits=logits)
    rec_loss = -dist.log_prob(target_indices).sum(dim=(1,2)).mean()
    return rec_loss


def combined_loss(pred, target, scene_oh=None, noisy_scenes=None, timesteps=None, scheduler=None, **kwargs):
    """Combined MSE and reconstruction loss."""
    mse = mse_loss(pred, target)
    rec = reconstruction_loss(pred, target, scene_oh, noisy_scenes, timesteps=timesteps, scheduler=scheduler)
    return mse + 0.001 * rec  # 0.001 can be made a parameter


def parse_args():
    parser = argparse.ArgumentParser(description="Train a text-conditional diffusion model for tile-based level generation")
    
    # Dataset args
    parser.add_argument("--pkl", type=str, default=None, help="Path to tokenizer pkl file")
    parser.add_argument("--json", type=str, default="datasets\\SMB1_LevelsAndCaptions-regular-train.json", help="Path to dataset json file")
    parser.add_argument("--val_json", type=str, default=None, help="Optional path to validation dataset json file")
    parser.add_argument("--num_tiles", type=int, default=13, help="Number of tile types")
    parser.add_argument("--batch_size", type=int, default=32, help="Training batch size") # TODO: Consider reducing to 16 to help generalization
    parser.add_argument("--augment", action="store_true", help="Enable data augmentation")
    
    # New text conditioning args
    parser.add_argument("--mlm_model_dir", type=str, default="mlm", help="Path to pre-trained text embedding model")
    parser.add_argument("--pretrained_language_model", type=str, default=None, help="Link to a pre-trained language model, everything after huggingface.co/. This will override the mlm_model_dir argument.")
    parser.add_argument("--text_conditional", action="store_true", help="Enable text conditioning")
    parser.add_argument("--negative_prompt_training", action="store_true", help="Enable training with negative prompts")
    parser.add_argument("--split_pretrained_sentences", action="store_true", default=False, help="Instead of encoding the whole prompt at once using the pretrained model, enable splitting the prompt into compoent sentences.")
    
    # Model args
    parser.add_argument("--model_dim", type=int, default=128, help="Base dimension of UNet model")
    parser.add_argument("--dim_mults", nargs="+", type=int, default=[1, 2, 4], help="Dimension multipliers for UNet")
    parser.add_argument("--num_res_blocks", type=int, default=2, help="Number of residual blocks per downsampling")
    parser.add_argument("--down_block_types", nargs="+", type=str, 
                       default=["CrossAttnDownBlock2D", "CrossAttnDownBlock2D", "CrossAttnDownBlock2D"], 
                       help="Down block types for UNet")
    parser.add_argument("--up_block_types", nargs="+", type=str, 
                       default=["CrossAttnUpBlock2D", "CrossAttnUpBlock2D", "CrossAttnUpBlock2D"], 
                       help="Up block types for UNet")
    parser.add_argument("--attention_head_dim", type=int, default=8, help="Number of attention heads")
    
    # Training args
    parser.add_argument("--learning_rate", type=float, default=1e-4, help="Learning rate")
    parser.add_argument("--num_epochs", type=int, default=1000, help="Number of training epochs")
    parser.add_argument("--gradient_accumulation_steps", type=int, default=1, help="Gradient accumulation steps")
    parser.add_argument("--lr_warmup_percentage", type=float, default=0.05, help="Learning rate warmup portion") 
    parser.add_argument("--lr_scheduler_cycles", type=float, default=0.5, help="Number of cycles for the cosine learning rate scheduler")
    parser.add_argument("--save_image_epochs", type=int, default=20, help="Save generated levels every N epochs")
    parser.add_argument("--save_model_epochs", type=int, default=20, help="Save model every N epochs")
    parser.add_argument("--mixed_precision", type=str, default="no", choices=["no", "fp16", "bf16"], help="Mixed precision type")
    parser.add_argument("--seed", type=int, default=42, help="Random seed")
    parser.add_argument("--validate_epochs", type=int, default=5, help="Calculate validation loss every N epochs")
    
    # Output args
    parser.add_argument("--output_dir", type=str, default="level-diffusion-output", help="Output directory")
    parser.add_argument("--best_model_criterion",type=str,default="val_loss",choices=["val_loss", "caption_score"],help="Criterion to determine the best model: 'val_loss' for lowest validation loss, 'caption_score' for highest caption score")
    
    # Diffusion scheduler args
    parser.add_argument("--num_train_timesteps", type=int, default=1000, help="Number of diffusion timesteps")
    parser.add_argument("--num_inference_timesteps", type=int, default=common_settings.NUM_INFERENCE_STEPS, help="Number of diffusion timesteps during inference (samples, caption adherence)")
    parser.add_argument("--beta_schedule", type=str, default="linear", help="Beta schedule type")
    parser.add_argument("--beta_start", type=float, default=0.0001, help="Beta schedule start value")
    parser.add_argument("--beta_end", type=float, default=0.02, help="Beta schedule end value")
    
    parser.add_argument("--config", type=str, default=None, help="Path to JSON config file with training parameters.")

    # For caption score calculation
    parser.add_argument("--tileset", default='..\TheVGLC\Super Mario Bros\smb.json', help="Descriptions of individual tile types")
    parser.add_argument("--describe_absence", action="store_true", default=False, help="Indicate when there are no occurrences of an item or structure")
    parser.add_argument("--plot_validation_caption_score", action="store_true", default=False, help="Whether validation caption score should be plotted")

    # For block2vec embedding model
    parser.add_argument("--block_embedding_model_path", type=str, default=None, help="Path to trained block embedding model (.pt)")

    # Allows for optional loss function: default is MSE and cross-entropy is the alternative
    parser.add_argument(
        "--loss_type",
        type=str,
        default="COMBO",
        choices=["MSE", "REC", "COMBO"],
        help="Loss function to use: 'MSE' for mean squared error (default), 'REC' for reconstuction loss, 'COMBO' for both (TODO: add weight parameter)",
    )

    parser.add_argument(
        "--game",
        type=str,
        default="Mario",
        choices=["Mario", "LR"],
        help="Which game to create a model for (affects sample style and tile count)"
    )

    parser.add_argument(
        "--sprite_temperature_n",
        type=int,
        default=None,
        help="If set, enables per-sprite temperature scaling with the specified n (e.g., 2, 4, 8) during inference."
    )

    parser.add_argument(
        "--patience",
        type=int,
        default=30,
        help="Number of epochs to wait for improvement before early stopping."
    )

    return parser.parse_args()

# TODO: We'll probably want to move this somewhere else eventually
def compute_sprite_scaling_factors(json_path, num_tiles, n):
    """
    Computes per-sprite scaling factors for temperature scaling.
    Args:
        json_path (str): Path to your level JSON file.
        num_tiles (int): Number of tile types.
        n (int): The temperature scaling root (e.g., 2, 4, 8).
    Returns:
        torch.Tensor: Scaling factors of shape [num_tiles].
    """
    with open(json_path, 'r') as f:
        data = json.load(f)
    counts = [0] * num_tiles
    for entry in data:
        # Assumes entry['level'] is a 2D array of tile indices
        level = entry.get('level')
        if level is not None:
            for row in level:
                for tile in row:
                    counts[tile] += 1
    # Avoid division by zero for unused tiles
    counts = [c if c > 0 else 1 for c in counts]
    scalings = [c ** (1 / n) for c in counts]
    min_scaling = min(scalings)
    scalings = [s / min_scaling for s in scalings]
    return torch.tensor(scalings, dtype=torch.float32)

def find_latest_checkpoint(output_dir):
    """Find the latest checkpoint directory and extract its epoch number."""
    checkpoints = glob.glob(os.path.join(output_dir, "checkpoint-*"))
    if not checkpoints:
        return None, None
    # Extract epoch numbers and find the max
    pattern = re.compile(r"checkpoint-(\d+)")
    epochs = [(int(pattern.search(os.path.basename(c)).group(1)), c) for c in checkpoints if pattern.search(os.path.basename(c))]
    if not epochs:
        return None, None
    latest_epoch, latest_ckpt = max(epochs, key=lambda x: x[0])
    return latest_ckpt, latest_epoch

def copy_log_up_to_epoch(output_dir, log_file, resume_epoch):
    """
    Find the most recent previous training log in output_dir (excluding log_file itself),
    and copy entries up to resume_epoch into log_file.
    """
    # Find all previous log files except the new one
    log_files = [
        f for f in glob.glob(os.path.join(output_dir, "training_log_*.jsonl"))
        if os.path.abspath(f) != os.path.abspath(log_file)
    ]
    if not log_files:
        print("No previous log file found to copy from.")
        exit()
    # Pick the most recent one by modification time
    prev_log_file = max(log_files, key=os.path.getmtime)
    print(f"Copying log entries from {prev_log_file} up to epoch {resume_epoch} into {log_file}")

    with open(prev_log_file, 'r') as fin, open(log_file, 'w') as fout:
        for line in fin:
            try:
                entry = json.loads(line)
                if entry.get("epoch", -1) <= resume_epoch:
                    fout.write(line)
            except Exception:
                print(f"Warning: Skipping a malformed log line in {prev_log_file}.")
                exit()
    print(f"Truncated log file {log_file} to only include entries up to epoch {resume_epoch}")

def infer_global_step_from_log(log_file):
    """
    Reads the last valid 'step' value from the log file.
    Returns 0 if the log is empty or no step is found.
    """
    global_step = 0
    try:
        with open(log_file, 'r') as f:
            for line in f:
                try:
                    entry = json.loads(line)
                    if "step" in entry:
                        global_step = entry["step"]
                except Exception:
                    continue
    except Exception:
        pass
    return global_step

def main():
    args = parse_args()

    """
        The following logic defines the loss function variable based on user input.
        Note: The model expects one-hot encoded targets for both loss types..
    """
    if args.loss_type == "MSE":
        loss_fn = mse_loss
    elif args.loss_type == "REC":
        loss_fn = reconstruction_loss
    elif args.loss_type == "COMBO":
        loss_fn = combined_loss
    else:
        raise ValueError(f"Unknown loss type: {args.loss_type}")
    # Print the selected loss function to console
    print(f"Using loss function: {args.loss_type}")

    if args.game == "Mario":
        args.num_tiles = common_settings.MARIO_TILE_COUNT
        args.tileset = '..\TheVGLC\Super Mario Bros\smb.json'
    elif args.game == "LR":
        args.num_tiles = common_settings.LR_TILE_COUNT # TODO
        args.tileset = '..\TheVGLC\Lode Runner\Loderunner.json' # TODO
    else:
        raise ValueError(f"Unknown game: {args.game}")

    # Check if config file is provided before training loop begins
    if hasattr(args, 'config') and args.config:
        config = gen_train_help.load_config_from_json(args.config)
        args = gen_train_help.update_args_from_config(args, config)
        print("Training will use parameters from the config file.")

    # Check if output directory already exists
    if os.path.exists(args.output_dir):
        checkpoints = glob.glob(os.path.join(args.output_dir, "checkpoint-*"))
        if checkpoints:
            user_input = input(f"Output directory '{args.output_dir}' already exists and contains checkpoints. Resume training from last checkpoint? (y/n): ").strip().lower()
            if user_input != 'y':
                print("Exiting. Please remove the directory or choose a different output directory.")
                exit()
            resume_training = True
        else:
            print(f"Output directory '{args.output_dir}' already exists but contains no checkpoints. Please remove it or choose a different name.")
            exit()
    else:
        os.makedirs(args.output_dir)
        resume_training = False
    
    if args.negative_prompt_training and not args.text_conditional:
        raise ValueError("Negative prompt training requires text conditioning to be enabled")
    
    if args.split_pretrained_sentences and not args.pretrained_language_model:
        raise ValueError("Sentence splitting requires the use of a pretrained language model")
    
    """
    If sprite temperature scaling is enabled and the model is unconditional, 
    then compute the scaling factors.
    Note: Applying per-sprite temperature scaling could conflict with the intent of the prompt
    on conditional models. Thus, this argument is only for unconditional models.
    """
    sprite_scaling_factors = None
    if (not args.text_conditional) and (args.sprite_temperature_n is not None):
        raise ValueError("temperature scaling not currently implemented")
        sprite_scaling_factors = compute_sprite_scaling_factors(
            args.json, args.num_tiles, args.sprite_temperature_n
        )
        print(f"Sprite scaling factors: {sprite_scaling_factors}")


    # Set random seeds for reproducibility
    random.seed(args.seed)
    np.random.seed(args.seed)
    torch.manual_seed(args.seed)
    torch.cuda.manual_seed_all(args.seed)
    
    # Setup accelerator
    accelerator = Accelerator(
        mixed_precision=args.mixed_precision,
        gradient_accumulation_steps=args.gradient_accumulation_steps
    )
    
    # Initialize tokenizer
    if args.pkl:
        tokenizer = Tokenizer()
        tokenizer.load(args.pkl)
    else:
        tokenizer = None

    # Load text embedding model if text conditioning is enabled
    text_encoder = None
    tokenizer_hf = None #We don't need the huggingface tokenizer if we're using our own, varible initialization done to avoid future errors
    if args.text_conditional and args.pretrained_language_model: #Default to huggingface model, if it exists
        text_encoder = AutoModel.from_pretrained(args.pretrained_language_model, trust_remote_code=True).to(accelerator.device)
        text_encoder.eval() # Set to evaluation mode
        model_embedding_dim = text_encoder.config.hidden_size# Done here to allow for cross-functionality with the mlm model
        tokenizer_hf = AutoTokenizer.from_pretrained(args.pretrained_language_model)
        print(f"Loaded text encoder from {args.pretrained_language_model}")
    elif args.text_conditional and args.mlm_model_dir:
        text_encoder = TransformerModel.from_pretrained(args.mlm_model_dir).to(accelerator.device)
        text_encoder.eval()  # Set to evaluation mode
        model_embedding_dim = text_encoder.embedding_dim #Done to allow for cross-functionality with the huggingface model
        print(f"Loaded text encoder from {args.mlm_model_dir}")
    
    data_mode = "diff_text"

    # Load block embedding model if specified
    block_embeddings = None
    embedding_dim = None
    if args.block_embedding_model_path:
        try:
            block2vec = Block2Vec.from_pretrained(args.block_embedding_model_path)
            block_embeddings = block2vec.get_embeddings()
            embedding_dim = block_embeddings.shape[1]
            print(f"Loaded block embeddings from {args.block_embedding_model_path} with dimension {embedding_dim}")
            print("Block embedding model loaded successfully.")
        except Exception as e:
            print(f"Error loading block embedding model: {e}")
            raise
    else:
        print("No block embedding model specified. One-hot encoding enabled.")

    train_dataloader, val_dataloader = gen_train_help.create_dataloaders(json_path=args.json,
                                        val_json=args.val_json, tokenizer=tokenizer, data_mode=data_mode,
                                        augment=args.augment, num_tiles=args.num_tiles,
                                        negative_prompt_training=args.negative_prompt_training,
                                        block_embeddings=block_embeddings, batch_size=args.batch_size)

    train_dataset = train_dataloader.dataset

    first_sample = train_dataloader.dataset[0]
    scene_height = first_sample[0].shape[1]
    scene_width = first_sample[0].shape[2]

    print(f"Scene height: {scene_height}")
    print(f"Scene width: {scene_width}")

    if args.text_conditional:
        sample_captions, sample_negative_captions = gen_train_help.get_random_training_samples(train_dataloader, args.negative_prompt_training, args.output_dir)

    # if there is no block embedding model, set the channels to num_tiles
    in_channels = embedding_dim if args.block_embedding_model_path else args.num_tiles
    # else set channels to the embedding dimension of the model
    out_channels = in_channels


    # Setup the UNet model - use conditional version if text conditioning is enabled
    if args.text_conditional:
        model = UNet2DConditionModel(
            sample_size=(scene_height, scene_width),  # Fixed size for your level scenes
            in_channels=in_channels,  # Number of tile types (for one-hot encoding)
            out_channels=out_channels,
            layers_per_block=args.num_res_blocks,
            block_out_channels=[args.model_dim * mult for mult in args.dim_mults],
            down_block_types=args.down_block_types,
            up_block_types=args.up_block_types,
            cross_attention_dim=model_embedding_dim,  # Match the embedding dimension
            attention_head_dim=args.attention_head_dim,  # Number of attention heads
        )
        # Add flag for negative prompt support if enabled
        if args.negative_prompt_training:
            model.negative_prompt_support = True
    else:
        model = UNet2DModel(
            sample_size=(scene_height, scene_width),  # Fixed size for your level scenes
            in_channels=in_channels,  # Number of tile types (for one-hot encoding)
            out_channels=out_channels,
            layers_per_block=args.num_res_blocks,
            block_out_channels=[args.model_dim * mult for mult in args.dim_mults],
            down_block_types = [item.replace("CrossAttn", "") for item in args.down_block_types],
            up_block_types=[item.replace("CrossAttn", "") for item in args.up_block_types],
        )
    
    # Setup the noise scheduler
    noise_scheduler = DDPMScheduler(
        num_train_timesteps=args.num_train_timesteps,
        beta_schedule=args.beta_schedule,
        beta_start=args.beta_start,
        beta_end=args.beta_end,
    )
    
    # Setup optimizer
    optimizer = torch.optim.AdamW(
        model.parameters(),
        lr=args.learning_rate,
        weight_decay=0.01,  # Add weight decay to prevent overfitting
        betas=(0.9, 0.999)  # Default AdamW betas
    )
    
    # Setup learning rate scheduler
    total_training_steps = (len(train_dataloader) * args.num_epochs) // args.gradient_accumulation_steps
    warmup_steps = int(total_training_steps * args.lr_warmup_percentage)  

    print(f"Warmup period will be {warmup_steps} steps out of {total_training_steps}")

    lr_scheduler = get_cosine_schedule_with_warmup(
        optimizer=optimizer,
        num_cycles=args.lr_scheduler_cycles,
        num_warmup_steps=warmup_steps,  # Use calculated warmup steps
        num_training_steps=total_training_steps,
    )
    
    # Prepare for training with accelerator
    model, optimizer, train_dataloader, lr_scheduler = accelerator.prepare(
        model, optimizer, train_dataloader, lr_scheduler
    )
    
    # Training loop
    global_step = 0
    progress_bar = tqdm(total=args.num_epochs * len(train_dataloader), disable=not accelerator.is_local_main_process)
    progress_bar.set_description("Steps")
    
    # Get formatted timestamp for filenames
    formatted_date = datetime.now().strftime(r'%Y%m%d-%H%M%S')

    # Create log files
    log_file = os.path.join(args.output_dir, f"training_log_{formatted_date}.jsonl")
    config_file = os.path.join(args.output_dir, f"hyperparams_{formatted_date}.json")

    # Save hyperparameters to JSON file
    if accelerator.is_local_main_process:
        hyperparams = vars(args)
        with open(config_file, "w") as f:
            json.dump(hyperparams, f, indent=4)
        print(f"Saved configuration to: {config_file}")
  
    # Add function to log metrics
    def log_metrics(epoch, loss, lr, step=None, val_loss=None):
        if accelerator.is_local_main_process:
            log_entry = {
                "epoch": epoch,
                "loss": loss,
                "lr": lr,
                "step": step if step is not None else epoch * len(train_dataloader),
                "timestamp": datetime.now().strftime("%Y-%m-%d %H:%M:%S")
            }
            if val_loss is not None:
                log_entry["val_loss"] = val_loss
            with open(log_file, 'a') as f:
                f.write(json.dumps(log_entry) + '\n')

    # Initialize plotter if we're on the main process
    plotter, plot_thread = None, None

    caption_score_plotter, caption_score_plot_thread = None, None
    
    caption_score_log_file = os.path.join(args.output_dir, f"caption_score_log_{formatted_date}.jsonl")

    if accelerator.is_local_main_process:
        plotter, plot_thread = gen_train_help.start_plotter(log_file=log_file, output_dir=args.output_dir,
                                            left_key='loss', right_key='val_loss', left_label='Training Loss', 
                                            right_label='Validation Loss', png_name='training_loss')
        
        caption_score_plotter = None
        if args.plot_validation_caption_score:
            # Caption score plotter
            caption_score_plotter, caption_score_plot_thread = gen_train_help.start_plotter(
                                            log_file=caption_score_log_file, output_dir=args.output_dir,
                                            left_key='caption_score', right_key=None, left_label='Caption Match Score', 
                                            right_label=None, png_name='caption_score')
            
            _, id_to_char, char_to_id, tile_descriptors = extract_tileset(args.tileset)
    

    patience = args.patience if hasattr(args, 'patience') else 30
    best_val_loss = float('inf')
    best_caption_score = float('-inf')
    early_stop = False
    best_model_state = None
    # Track the epoch of the last improvement
    best_epoch = 0
    epochs_since_improvement = 0
    # If resuming training, load the latest checkpoint
    start_epoch = 0
    global_step = 0

    if resume_training:
        latest_ckpt, latest_epoch = find_latest_checkpoint(args.output_dir)
        # Handles log file(s) before resuming
        copy_log_up_to_epoch(args.output_dir, log_file, latest_epoch)
        if args.text_conditional and args.plot_validation_caption_score and caption_score_log_file:
            copy_log_up_to_epoch(args.output_dir, caption_score_log_file, latest_epoch)
        if latest_ckpt is not None:
            # Use pipeline's from_pretrained to load everything from the checkpoint directory
            if args.text_conditional:
                pipeline = TextConditionalDDPMPipeline.from_pretrained(latest_ckpt)
            else:
                pipeline = UnconditionalDDPMPipeline.from_pretrained(latest_ckpt)
            model = pipeline.unet
            noise_scheduler = pipeline.scheduler

            # Re-create the optimizer for the new model parameters
            optimizer = torch.optim.AdamW(
                model.parameters(),
                lr=args.learning_rate,
                weight_decay=0.01,
                betas=(0.9, 0.999)
            )

            # Load optimizer state if it exists
            optimizer_path = os.path.join(latest_ckpt, "optimizer.pt")
            if os.path.exists(optimizer_path):
                optimizer.load_state_dict(torch.load(optimizer_path, map_location="cpu"))

            # Load the learning rate scheduler state if it exists
            lr_scheduler_path = os.path.join(latest_ckpt, "lr_scheduler.pt")
            if os.path.exists(lr_scheduler_path):
                lr_scheduler.load_state_dict(torch.load(lr_scheduler_path, map_location="cpu"))

            # rewrap with accelerator
            model, optimizer = accelerator.prepare(model, optimizer)

            # After loading the pipeline and re-preparing with accelerator:
            early_stop_path = os.path.join(latest_ckpt, "early_stop_state.json")
            if os.path.exists(early_stop_path):
                with open(early_stop_path, "r") as f:
                    early_stop_state = json.load(f)
                best_val_loss = early_stop_state.get("best_val_loss", float('inf'))
                best_caption_score = early_stop_state.get("best_caption_score", float('-inf'))
                best_epoch = early_stop_state.get("best_epoch", 0)
                epochs_since_improvement = early_stop_state.get("epochs_since_improvement", 0)
            else:
                best_val_loss = float('inf')
                best_caption_score = float('-inf')
                best_epoch = 0
                epochs_since_improvement = 0
                
            start_epoch = latest_epoch + 1
            global_step = infer_global_step_from_log(log_file)
            print(f"Resumed training from epoch {start_epoch}, global_step {global_step}")
        else:
            print("Exiting from resumed training. No checkpoint found.") 
            exit()
            
    for epoch in range(start_epoch, args.num_epochs):
        if early_stop:
            print(f"Early stopping at epoch {epoch+1} due to no improvement in validation loss or caption score for {patience} epochs.")
            break
        model.train()
        train_loss = 0.0
        
        for batch in train_dataloader:
            # Add explicit memory clearing at start of batch
            if torch.cuda.is_available():
                torch.cuda.empty_cache()

            with accelerator.accumulate(model):
                loss = process_diffusion_batch(
                    args, model, batch, noise_scheduler, loss_fn, tokenizer_hf, text_encoder, accelerator
                )
                accelerator.backward(loss)
                optimizer.step()
                lr_scheduler.step()
                optimizer.zero_grad()
            train_loss += loss.detach().item()


            # Update progress bar
            progress_bar.update(1)
            logs = {"loss": loss.detach().item(), "step": global_step}
            progress_bar.set_postfix(**logs)
            
            # Detach tensors and clear memory
            del loss
            if torch.cuda.is_available():
                torch.cuda.synchronize()

            
                        
            global_step += 1
        
        # Calculate average training loss for the epoch
        avg_train_loss = train_loss / len(train_dataloader)
        
        # Calculate validation loss if validation dataset exists and it's time to validate
        val_loss = None
        avg_caption_score = None
        val_loss_improved = False
        caption_score_improved = False
        if val_dataloader is not None and (epoch % args.validate_epochs == 0 or epoch == args.num_epochs - 1):
            model.eval()
            val_loss = 0.0
            with torch.no_grad():
                for val_batch in val_dataloader:
                    val_batch_loss = process_diffusion_batch(
                        args, model, val_batch, noise_scheduler, loss_fn, tokenizer_hf, text_encoder, accelerator
                    )
                    val_loss += val_batch_loss.item()
                    # Clear memory after each validation batch
                    del val_batch_loss
                    if torch.cuda.is_available():
                        torch.cuda.empty_cache()

            val_loss /= len(val_dataloader)

            if args.text_conditional and args.plot_validation_caption_score:
                # Compute caption match score for this data
                pipeline = TextConditionalDDPMPipeline(
                    unet=accelerator.unwrap_model(model), 
                    scheduler=noise_scheduler,
                    text_encoder=text_encoder,
                    tokenizer=tokenizer_hf if args.pretrained_language_model else None,
                    supports_pretrained_split=args.split_pretrained_sentences
                ).to(accelerator.device)
                # Only use the positive captions for scoring

                inference_steps = args.num_inference_timesteps
                # TODO: These should be argparse parameters
                guidance_scale = common_settings.GUIDANCE_SCALE
                avg_caption_score, _, _ = calculate_caption_score_and_samples(
                    accelerator.device, pipeline, val_dataloader, inference_steps, guidance_scale, args.seed,
                    id_to_char=id_to_char, char_to_id=char_to_id, tile_descriptors=tile_descriptors, describe_absence=args.describe_absence,
                    output=False, height=scene_height, width=scene_width
                )
            else:
                # Is this how this should behave in the unconditional case?
                # Or should I justs use 0 or -1?
                avg_caption_score = None

            model.train()

            # Log caption match score
            if args.text_conditional and args.plot_validation_caption_score and accelerator.is_local_main_process and caption_score_log_file:
                with open(caption_score_log_file, 'a') as f:
                    log_entry = {
                        "epoch": epoch,
                        "caption_score": avg_caption_score,                
                        "step": global_step,
                        "timestamp": datetime.now().strftime("%Y-%m-%d %H:%M:%S")
                    }
                    f.write(json.dumps(log_entry) + '\n')

            # Early stopping logic: check if EITHER metric improved in the epoch
            val_loss_improved = val_loss is not None and val_loss < best_val_loss
            caption_score_improved = avg_caption_score is not None and avg_caption_score > best_caption_score

            # Save best model if BOTH metrics improve, or if validation loss improves
            # CONSIDER: Save the model if either metric improves? Base improvement on the best of the two?
            if caption_score_improved:
                best_caption_score = avg_caption_score

            if val_loss_improved: # consider caption_score_improved too?
                best_val_loss = val_loss
                best_epoch = epoch

                best_model_state = {
                    'epoch': epoch,
                    'model_state_dict': model.state_dict(),
                    'optimizer_state_dict': optimizer.state_dict(),
                    'val_loss': val_loss,
                    'caption_score': avg_caption_score,
                }

            # Early stopping logic: Conditional training end when both validation and caption metrics stop improving
            # and unconditional training ends when validation loss stops improving
            if args.text_conditional and args.plot_validation_caption_score:
                no_improvement = not val_loss_improved and not caption_score_improved
            else:
                no_improvement = not val_loss_improved

            if no_improvement:
                epochs_since_improvement = epoch - best_epoch
                if args.text_conditional and args.plot_validation_caption_score:
                    print(f"No improvement in val loss or caption score for {epochs_since_improvement}/{patience} epochs.")
                else:
                    print(f"No improvement in val loss for {epochs_since_improvement}/{patience} epochs.")
                if epochs_since_improvement >= patience:
                    if args.text_conditional and args.plot_validation_caption_score:
                        print(f"\nEarly stopping triggered. Best val loss: {best_val_loss:.4f}, Best caption score: {best_caption_score:.4f}")
                    else:
                        print(f"\nEarly stopping triggered. Best val loss: {best_val_loss:.4f}")
                    if best_model_state is not None:
                        model.load_state_dict(best_model_state['model_state_dict'])
                    early_stop = True
        
        # Log metrics including validation loss
        log_metrics(epoch, avg_train_loss, lr_scheduler.get_last_lr()[0], val_loss=val_loss, step=global_step)
        
        # Print epoch summary (similar to train_mlm.py)
        if val_dataloader is not None and (epoch % args.validate_epochs == 0 or epoch == args.num_epochs - 1):
            val_result = f"{val_loss:.4f}" if val_loss is not None else "N/A"
            caption_result = f"{avg_caption_score:.4f}" if avg_caption_score is not None else "N/A"
            print(
                f"Epoch {epoch+1} of {args.num_epochs}, "
                f"Loss: {avg_train_loss:.4f}, "
                f"Val Loss: {val_result}, "
<<<<<<< HEAD
                f"Caption Score: {caption_result}, "
=======
                f"Caption Score: {avg_caption_score if avg_caption_score is not None else 'N/A'}\n"
>>>>>>> 73ff7a15
                f"No improvement in val loss or caption score for {epochs_since_improvement} of {patience} epochs."
            )
        else:
            print(
                f"Epoch {epoch+1} of {args.num_epochs}, "
<<<<<<< HEAD
                f"Loss: {avg_train_loss:.4f}, "
=======
                f"Loss: {avg_train_loss:.4f}\n"
>>>>>>> 73ff7a15
                f"No improvement in val loss for {epochs_since_improvement} of {patience} epochs."
            )

        # Generate and save sample levels every N epochs
        if epoch % args.save_image_epochs == 0 or epoch == args.num_epochs - 1:
            # Switch to eval mode
            model.eval()
            
            # Create the appropriate pipeline for generation
            if args.text_conditional:
                pipeline = TextConditionalDDPMPipeline(
                    unet=accelerator.unwrap_model(model), 
                    scheduler=noise_scheduler,
                    text_encoder=text_encoder,
                    tokenizer=tokenizer_hf if args.pretrained_language_model else None, 
                    supports_pretrained_split=args.split_pretrained_sentences
                ).to(accelerator.device)
                                
                # Use the raw negative captions instead of tokens
                with torch.no_grad():
                    samples = pipeline(
                        batch_size=4,
                        generator=torch.Generator(device=accelerator.device).manual_seed(args.seed),
                        num_inference_steps = args.num_inference_timesteps, # Fewer steps needed for inference
                        output_type="tensor",
                        height=scene_height,
                        width=scene_width,
                        caption=sample_captions,
                        show_progress_bar=False,
                        negative_prompt=sample_negative_captions if args.negative_prompt_training else None 
                    ).images
            else:
                # For unconditional generation
                pipeline = UnconditionalDDPMPipeline(
                    unet=accelerator.unwrap_model(model), 
                    scheduler=noise_scheduler
                )
                if sprite_scaling_factors is not None:
                    pipeline.give_sprite_scaling_factors(sprite_scaling_factors)

                
                # Generate sample levels
                with torch.no_grad():
                    samples = pipeline(
                        batch_size=4,
                        height=scene_height,
                        width=scene_width,
                        generator=torch.Generator(device=accelerator.device).manual_seed(args.seed),
                        num_inference_steps = args.num_inference_timesteps, # Fewer steps needed for inference
                        output_type="tensor",
                        show_progress_bar=False,
                    ).images

            # Convert one-hot samples to tile indices and visualize
            # TODO: Add prompt support
            prompts = sample_captions if args.text_conditional else None
            visualize_samples(samples, os.path.join(args.output_dir, f"samples_epoch_{epoch}"), prompts=prompts)
            
        # Save model every N epochs
        if epoch % args.save_model_epochs == 0 or epoch == args.num_epochs - 1:
            checkpoint_dir = os.path.join(args.output_dir, f"checkpoint-{epoch}")
            # save the model
            if args.text_conditional:
                pipeline = TextConditionalDDPMPipeline(
                    unet=accelerator.unwrap_model(model), 
                    scheduler=noise_scheduler,
                    text_encoder=text_encoder,
                    tokenizer=tokenizer_hf if args.pretrained_language_model else None,
                    supports_pretrained_split=args.split_pretrained_sentences
                ).to(accelerator.device)
                # Save negative prompt support flag if enabled
                if args.negative_prompt_training:
                    pipeline.supports_negative_prompt = True
            else:
                pipeline = UnconditionalDDPMPipeline(
                    unet=accelerator.unwrap_model(model), 
                    scheduler=noise_scheduler
                )
                if sprite_scaling_factors is not None:
                    pipeline.give_sprite_scaling_factors(sprite_scaling_factors)
            # Wait for all processes to synchronize before saving
            accelerator.wait_for_everyone()
            pipeline.save_pretrained(checkpoint_dir)
            # Save optimizer state
            optimizer_path = os.path.join(checkpoint_dir, "optimizer.pt")
            # Save the optimizer state dictionary
            torch.save(optimizer.state_dict(), optimizer_path)
            # Save LR scheduler state
            lr_scheduler_path = os.path.join(checkpoint_dir, "lr_scheduler.pt")
            torch.save(lr_scheduler.state_dict(), lr_scheduler_path)

            # Save early stopping state
            early_stop_state = {
                "best_val_loss": best_val_loss,
                "best_caption_score": best_caption_score,
                "best_epoch": best_epoch,
                "epochs_since_improvement": epochs_since_improvement
            }
            early_stop_path = os.path.join(checkpoint_dir, "early_stop_state.json")
            with open(early_stop_path, "w") as f:
                json.dump(early_stop_state, f)
            
    try:
        # Clean up plotting resources
        if accelerator.is_local_main_process and plotter:
            # Better thread cleanup
            gen_train_help.kill_plotter(plotter, plot_thread)

            gen_train_help.kill_plotter(caption_score_plotter, caption_score_plot_thread)

        # Force CUDA cleanup
        if torch.cuda.is_available():
            torch.cuda.synchronize()
            torch.cuda.empty_cache()

        # Ensure all processes are synchronized
        accelerator.wait_for_everyone()

    finally:
        # Close progress bar and TensorBoard writer
        progress_bar.close()
        
        # Final model save
        if args.text_conditional:
            pipeline = TextConditionalDDPMPipeline(
                unet=accelerator.unwrap_model(model), 
                scheduler=noise_scheduler,
                text_encoder=text_encoder,
                tokenizer=tokenizer_hf if args.pretrained_language_model else None,
                supports_pretrained_split=args.split_pretrained_sentences
            ).to(accelerator.device)
        else:
            pipeline = UnconditionalDDPMPipeline(
                unet=accelerator.unwrap_model(model), 
                scheduler=noise_scheduler
            )
            if sprite_scaling_factors is not None:
                pipeline.give_sprite_scaling_factors(sprite_scaling_factors)
            
        pipeline.save_pretrained(args.output_dir)
        # # Save the final optimizer and learing rate scheduler states??
        # optimizer_path = os.path.join(args.output_dir, "optimizer.pt")
        # torch.save(optimizer.state_dict(), optimizer_path)
        # lr_scheduler_path = os.path.join(args.output_dir, "lr_scheduler.pt")
        # torch.save(lr_scheduler.state_dict(), lr_scheduler_path)


def prepare_conditioned_batch(args, tokenizer_hf, text_encoder, scenes, captions, timesteps, device, negative_captions=None):
    """
    Prepares the batch for training with text conditioning.

    Embedding shape expectations:
    - If args.split_pretrained_sentences: 
        combined_embeddings shape is [batch, num_phrases, embedding_dim]
    - If args.pretrained_language_model (no split): 
        combined_embeddings shape is [batch, 1, embedding_dim]
    - Else (token embedding): 
        combined_embeddings shape is [batch, num_tokens, embedding_dim]

    Returns:
        combined_embeddings: torch.Tensor
        scenes_for_train: torch.Tensor
        timesteps_for_train: torch.Tensor
    """
    #Prepares the batch for training with text conditioning.
    with torch.no_grad():         
        if args.split_pretrained_sentences:
            # Each caption is split into phrases; embedding shape: [batch, num_phrases, embedding_dim]
            combined_embeddings = st_helper.get_embeddings_split(batch_size=len(captions),
                                                       tokenizer=tokenizer_hf,
                                                       model=text_encoder,
                                                       captions=captions,
                                                       neg_captions=negative_captions,
                                                       device=device)
        elif args.pretrained_language_model:
            # Each caption is embedded as a single vector; shape: [batch, 1, embedding_dim]
            combined_embeddings = st_helper.get_embeddings(batch_size=len(captions),
                                                       tokenizer=tokenizer_hf,
                                                       model=text_encoder,
                                                       captions=captions,
                                                       neg_captions=negative_captions,
                                                       device=device)
            
        else:
            # Token-level embedding; shape: [batch, num_tokens, embedding_dim]
            combined_embeddings = text_model.get_embeddings(batch_size=len(captions),
                                                       tokenizer=text_encoder.tokenizer,
                                                       text_encoder=text_encoder,
                                                       captions=captions,
                                                       neg_captions=negative_captions,
                                                       device=device)

        repeat_factor = 3 if args.negative_prompt_training else 2
        if args.split_pretrained_sentences:
            # [batch, num_phrases, embedding_dim]
            assert combined_embeddings.ndim == 3, "Expected [batch, num_phrases, embedding_dim] for split_pretrained_sentences"
            assert combined_embeddings.shape[0] == len(captions)*repeat_factor, f"Batch size mismatch in split_pretrained_sentences: shape {combined_embeddings.shape} and captions {len(captions)}"
        elif args.pretrained_language_model:
            # [batch, 1, embedding_dim]
            assert combined_embeddings.ndim == 3, "Expected [batch, 1, embedding_dim] for pretrained_language_model"
            assert combined_embeddings.shape[0] == len(captions)*repeat_factor, f"Batch size mismatch in pretrained_language_model: shape {combined_embeddings.shape} and captions {len(captions)}"
            assert combined_embeddings.shape[1] == 1, f"Expected singleton phrase dimension for pretrained_language_model: shape {combined_embeddings.shape}"
        else:
            # [batch, num_tokens, embedding_dim]
            assert combined_embeddings.ndim == 3, "Expected [batch, num_tokens, embedding_dim] for token embedding"
            assert combined_embeddings.shape[0] == len(captions)*repeat_factor, f"Batch size mismatch in token embedding: shape {combined_embeddings.shape} and captions {len(captions)}"

        if args.negative_prompt_training:
            scenes_for_train = torch.cat([scenes] * 3)  # Repeat scenes three times
            timesteps_for_train = torch.cat([timesteps] * 3)  # Repeat timesteps three times
        else:
            # Original classifier-free guidance with just uncond and cond
            scenes_for_train = torch.cat([scenes] * 2)  # Repeat scenes twice
            timesteps_for_train = torch.cat([timesteps] * 2)  # Repeat timesteps twice

        return combined_embeddings, scenes_for_train, timesteps_for_train

def process_diffusion_batch(
    args, model, batch, noise_scheduler, loss_fn, tokenizer_hf, text_encoder, accelerator
):
    """
    Handles a single batch for training or validation.
    """ 
    if args.negative_prompt_training:
        scenes, captions, negative_captions = batch
    else:
        scenes, captions = batch
        negative_captions = None

    scenes = scenes.to(accelerator.device)

    timesteps = torch.randint(
        0, noise_scheduler.config.num_train_timesteps, (scenes.shape[0],), device=accelerator.device
    ).long()
    

    if args.text_conditional: #Here's the big difference between the two training modes
        #If we're using text conditioning, we need to prepare the embeddings
        combined_embeddings, scenes_for_train, timesteps_for_train = prepare_conditioned_batch(
            args, tokenizer_hf, text_encoder, scenes, captions, timesteps, accelerator.device, negative_captions=negative_captions
        )
    else: #Otherwise they can be set as is
        combined_embeddings, scenes_for_train, timesteps_for_train = None, scenes, timesteps

    noise = torch.randn_like(scenes_for_train)
    noisy_scenes = noise_scheduler.add_noise(scenes_for_train, noise, timesteps_for_train)
    
    if args.text_conditional:
        noise_pred = model(noisy_scenes, timesteps_for_train, encoder_hidden_states=combined_embeddings).sample
    else: # unconditional model does not allow encoder_hidden_states parameter
        noise_pred = model(noisy_scenes, timesteps_for_train).sample

    target_noise = noise
    batch_loss = loss_fn(
        noise_pred, target_noise, scenes_for_train, noisy_scenes,
        timesteps=timesteps_for_train, scheduler=noise_scheduler
    )
    return batch_loss

if __name__ == "__main__":
     main()<|MERGE_RESOLUTION|>--- conflicted
+++ resolved
@@ -26,12 +26,9 @@
 import models.sentence_transformers_helper as st_helper
 import models.text_model as text_model
 import glob
-<<<<<<< HEAD
 import models.general_training_helper as gen_train_help
-=======
 import re
 import shutil
->>>>>>> 73ff7a15
 
 def mse_loss(pred, target, scene_oh=None, noisy_scenes=None, **kwargs):
     """Standard MSE loss between prediction and target."""
@@ -742,21 +739,13 @@
                 f"Epoch {epoch+1} of {args.num_epochs}, "
                 f"Loss: {avg_train_loss:.4f}, "
                 f"Val Loss: {val_result}, "
-<<<<<<< HEAD
                 f"Caption Score: {caption_result}, "
-=======
-                f"Caption Score: {avg_caption_score if avg_caption_score is not None else 'N/A'}\n"
->>>>>>> 73ff7a15
                 f"No improvement in val loss or caption score for {epochs_since_improvement} of {patience} epochs."
             )
         else:
             print(
                 f"Epoch {epoch+1} of {args.num_epochs}, "
-<<<<<<< HEAD
                 f"Loss: {avg_train_loss:.4f}, "
-=======
-                f"Loss: {avg_train_loss:.4f}\n"
->>>>>>> 73ff7a15
                 f"No improvement in val loss for {epochs_since_improvement} of {patience} epochs."
             )
 
@@ -902,7 +891,32 @@
         # torch.save(optimizer.state_dict(), optimizer_path)
         # lr_scheduler_path = os.path.join(args.output_dir, "lr_scheduler.pt")
         # torch.save(lr_scheduler.state_dict(), lr_scheduler_path)
-
+        
+# Add function to load config from JSON
+def load_config_from_json(config_path):
+    """Load hyperparameters from a JSON config file."""
+    try:
+        with open(config_path, 'r') as f:
+            config = json.load(f)
+            print(f"Configuration loaded from {config_path}")
+            
+            # Print the loaded config for verification
+            print("Loaded hyperparameters:")
+            for key, value in config.items():
+                print(f"  {key}: {value}")
+                
+            return config
+    except (json.JSONDecodeError, FileNotFoundError) as e:
+        print(f"Error loading config file: {e}")
+        raise e
+
+def update_args_from_config(args, config):
+    """Update argparse namespace with values from config."""
+    # Convert config dict to argparse namespace
+    for key, value in config.items():
+        if hasattr(args, key):
+            setattr(args, key, value)
+    return args
 
 def prepare_conditioned_batch(args, tokenizer_hf, text_encoder, scenes, captions, timesteps, device, negative_captions=None):
     """
