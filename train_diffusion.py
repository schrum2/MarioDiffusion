--- conflicted
+++ resolved
@@ -524,11 +524,7 @@
     early_stop = False
     best_model_state = None
     # Track the epoch of the last improvement
-<<<<<<< HEAD
-    best_epoch = -1
-=======
     best_epoch = 0
->>>>>>> ef7ab39b
     epochs_since_improvement = 0
 
     for epoch in range(args.num_epochs):
