import argparse
import os
import torch
import torch.nn.functional as F
from torch.utils.data import DataLoader
from diffusers import UNet2DModel, UNet2DConditionModel, DDPMScheduler
from diffusers.optimization import get_cosine_schedule_with_warmup 
from tqdm.auto import tqdm
import random
import numpy as np
from accelerate import Accelerator
from level_dataset import LevelDataset, visualize_samples
from tokenizer import Tokenizer 
import json
import threading
from datetime import datetime
from util.plotter import Plotter
from models.text_model import TransformerModel
from models.text_diffusion_pipeline import TextConditionalDDPMPipeline
from models.latent_diffusion_pipeline import UnconditionalDDPMPipeline
from evaluate_caption_adherence import calculate_caption_score_and_samples
from create_ascii_captions import extract_tileset
from transformers import AutoTokenizer, AutoModel


def parse_args():
    parser = argparse.ArgumentParser(description="Train a text-conditional diffusion model for tile-based level generation")
    
    # Dataset args
    parser.add_argument("--pkl", type=str, default=None, help="Path to tokenizer pkl file")
    parser.add_argument("--json", type=str, default="SMB1_LevelsAndCaptions.json", help="Path to dataset json file")
    parser.add_argument("--num_tiles", type=int, default=15, help="Number of tile types")
    parser.add_argument("--batch_size", type=int, default=32, help="Training batch size") # TODO: Consider reducing to 16 to help generalization
    parser.add_argument("--augment", action="store_true", help="Enable data augmentation")
    parser.add_argument('--split', action='store_true', help='Enable train/val/test split')
    # parser.add_argument('--train_pct', type=float, default=0.8, help='Train split percentage (default 0.8)')
    # parser.add_argument('--val_pct', type=float, default=0.05, help='Validation split percentage (default 0.05)')
    # parser.add_argument('--test_pct', type=float, default=0.15, help='Test split percentage (default 0.15)')

    # Adjusted split percentages for testing
    parser.add_argument('--train_pct', type=float, default=0.1, help='Train split percentage (default 0.1)')
    parser.add_argument('--val_pct', type=float, default=0.05, help='Validation split percentage (default 0.05)')
    parser.add_argument('--test_pct', type=float, default=0.85, help='Test split percentage (default 0.85)')
    
    # New text conditioning args
    parser.add_argument("--mlm_model_dir", type=str, default="mlm", help="Path to pre-trained text embedding model")
    parser.add_argument("--pretrained_language_model", type=str, default=None, help="Link to a pre-trained language model, everything after huggingface.co/. This will override the mlm_model_dir argument.")
    parser.add_argument("--text_conditional", action="store_true", help="Enable text conditioning")
    parser.add_argument("--negative_prompt_training", action="store_true", help="Enable training with negative prompts")
    
    # Model args
    parser.add_argument("--model_dim", type=int, default=128, help="Base dimension of UNet model")
    parser.add_argument("--dim_mults", nargs="+", type=int, default=[1, 2, 4], help="Dimension multipliers for UNet")
    parser.add_argument("--num_res_blocks", type=int, default=2, help="Number of residual blocks per downsampling")
    parser.add_argument("--down_block_types", nargs="+", type=str, 
                       default=["CrossAttnDownBlock2D", "CrossAttnDownBlock2D", "CrossAttnDownBlock2D"], 
                       help="Down block types for UNet")
    parser.add_argument("--up_block_types", nargs="+", type=str, 
                       default=["CrossAttnUpBlock2D", "CrossAttnUpBlock2D", "CrossAttnUpBlock2D"], 
                       help="Up block types for UNet")
    parser.add_argument("--attention_head_dim", type=int, default=8, help="Number of attention heads")
    
    # Training args
    parser.add_argument("--learning_rate", type=float, default=1e-4, help="Learning rate")
    parser.add_argument("--num_epochs", type=int, default=1000, help="Number of training epochs")
    parser.add_argument("--gradient_accumulation_steps", type=int, default=1, help="Gradient accumulation steps")
    parser.add_argument("--lr_warmup_percentage", type=float, default=0.05, help="Learning rate warmup portion") 
    parser.add_argument("--lr_scheduler_cycles", type=float, default=0.5, help="Number of cycles for the cosine learning rate scheduler")
    parser.add_argument("--save_image_epochs", type=int, default=20, help="Save generated levels every N epochs")
    parser.add_argument("--save_model_epochs", type=int, default=20, help="Save model every N epochs")
    parser.add_argument("--mixed_precision", type=str, default="no", choices=["no", "fp16", "bf16"], help="Mixed precision type")
    parser.add_argument("--seed", type=int, default=42, help="Random seed")
    parser.add_argument("--validate_epochs", type=int, default=5, help="Calculate validation loss every N epochs")
    
    # Output args
    parser.add_argument("--output_dir", type=str, default="level-diffusion-output", help="Output directory")
    
    # Diffusion scheduler args
    parser.add_argument("--num_train_timesteps", type=int, default=1000, help="Number of diffusion timesteps")
    parser.add_argument("--beta_schedule", type=str, default="linear", help="Beta schedule type")
    parser.add_argument("--beta_start", type=float, default=0.0001, help="Beta schedule start value")
    parser.add_argument("--beta_end", type=float, default=0.02, help="Beta schedule end value")
    
    parser.add_argument("--config", type=str, default=None, help="Path to JSON config file with training parameters.")

    # For caption score calculation
    parser.add_argument("--tileset", default='..\TheVGLC\Super Mario Bros\smb.json', help="Descriptions of individual tile types")
    parser.add_argument("--describe_absence", action="store_true", default=False, help="Indicate when there are no occurrences of an item or structure")
    parser.add_argument("--plot_validation_caption_score", action="store_true", default=False, help="Whether validation caption score should be plotted")

    # For block2vec embedding model
    parser.add_argument("--block_embedding_model_path", type=str, default=None, help="Path to trained block embedding model (.pt)")

    # Allows for optional loss function: default is MSE and cross-entropy is the alternative
    parser.add_argument(
        "--loss_type",
        type=str,
        default="MSE",
        choices=["MSE", "CROSS"],
        help="Loss function to use: 'MSE' for mean squared error (default), 'CROSS' for cross entropy"
    )

    parser.add_argument(
        "--sprite_temperature_n",
        type=int,
        default=None,
        help="If set, enables per-sprite temperature scaling with the specified n (e.g., 2, 4, 8) during inference."
    )

    return parser.parse_args()

# TODO: We'll probably want to move this somewhere else eventually
def compute_sprite_scaling_factors(json_path, num_tiles, n):
    """
    Computes per-sprite scaling factors for temperature scaling.
    Args:
        json_path (str): Path to your level JSON file.
        num_tiles (int): Number of tile types.
        n (int): The temperature scaling root (e.g., 2, 4, 8).
    Returns:
        torch.Tensor: Scaling factors of shape [num_tiles].
    """
    with open(json_path, 'r') as f:
        data = json.load(f)
    counts = [0] * num_tiles
    for entry in data:
        # Assumes entry['level'] is a 2D array of tile indices
        level = entry.get('level')
        if level is not None:
            for row in level:
                for tile in row:
                    counts[tile] += 1
    # Avoid division by zero for unused tiles
    counts = [c if c > 0 else 1 for c in counts]
    scalings = [c ** (1 / n) for c in counts]
    min_scaling = min(scalings)
    scalings = [s / min_scaling for s in scalings]
    return torch.tensor(scalings, dtype=torch.float32)

def main():
    args = parse_args()

    """
        The following logic defines the loss function variable based on user input.
        Note: The model expects one-hot encoded targets for both loss types.
        When using --loss_type CROSS, the script expects one-hot encoded targets and will automatically convert them to class indices for cross-entropy loss.
    """
    if args.loss_type == "MSE":
        loss_fn = torch.nn.functional.mse_loss
    elif args.loss_type == "CROSS":
        def cross_entropy_loss(pred, target):
            # pred: [batch, classes, ...], target: [batch, classes, ...] (one-hot)
            target_indices = target.argmax(dim=1)
            return torch.nn.functional.cross_entropy(pred, target_indices)
        loss_fn = cross_entropy_loss
    else:
        raise ValueError(f"Unknown loss type: {args.loss_type}")
    # Print the selected loss function to console
    print(f"Using loss function: {args.loss_type}")

    # Check if config file is provided before training loop begins
    if hasattr(args, 'config') and args.config:
        config = load_config_from_json(args.config)
        args = update_args_from_config(args, config)
        print("Training will use parameters from the config file.")

    # Check if output directory already exists
    if os.path.exists(args.output_dir):
        print(f"Error: Output directory '{args.output_dir}' already exists. Please remove it or choose a different name.")
        exit()
    
    if args.negative_prompt_training and not args.text_conditional:
        raise ValueError("Negative prompt training requires text conditioning to be enabled")
    
    """
    If sprite temperature scaling is enabled and the model is unconditional, 
    then compute the scaling factors.
    Note: Applying per-sprite temperature scaling could conflict with the intent of the prompt
    on conditional models. Thus, this argument is only for unconditional models.
    """
    sprite_scaling_factors = None
    if (not args.text_conditional) and (args.sprite_temperature_n is not None):
        sprite_scaling_factors = compute_sprite_scaling_factors(
            args.json, args.num_tiles, args.sprite_temperature_n
        )
        print(f"Sprite scaling factors: {sprite_scaling_factors}")


    # Set random seeds for reproducibility
    random.seed(args.seed)
    np.random.seed(args.seed)
    torch.manual_seed(args.seed)
    torch.cuda.manual_seed_all(args.seed)
    
    # Setup accelerator
    accelerator = Accelerator(
        mixed_precision=args.mixed_precision,
        gradient_accumulation_steps=args.gradient_accumulation_steps
    )
    
    device = accelerator.device

    # Initialize tokenizer
    if args.pkl:
        tokenizer = Tokenizer()
        tokenizer.load(args.pkl)
    else:
        tokenizer = None

    # Load text embedding model if text conditioning is enabled
    text_encoder = None
    if args.text_conditional and args.pretrained_language_model: #Default to huggingface model, if it exists
        text_encoder = AutoModel.from_pretrained(args.pretrained_language_model, trust_remote_code=True).to(device)
        text_encoder.eval() # Set to evaluation mode
        model_embedding_dim = text_encoder.config.hidden_size# Done here to allow for cross-functionality with the mlm model
        tokenizer_hf = AutoTokenizer.from_pretrained(args.pretrained_language_model)
        print(f"Loaded text encoder from {args.pretrained_language_model}")
    elif args.text_conditional and args.mlm_model_dir:
        text_encoder = TransformerModel.from_pretrained(args.mlm_model_dir).to(device)
        text_encoder.eval()  # Set to evaluation mode
        model_embedding_dim = text_encoder.embedding_dim #Done to allow for cross-functionality with the huggingface model
        tokenizer_hf = None #We don't need the huggingface tokenizer if we're using our own, varible initialization done to avoid future errors
        print(f"Loaded text encoder from {args.mlm_model_dir}")
    
    data_mode = ("diffusion" if not args.pretrained_language_model else "diff_text") if args.text_conditional else "diff_text"
<<<<<<< HEAD

    # Load block embedding model if specified
    block_embeddings = None
    embedding_dim = None
    if args.block_embedding_model_path:
        try:
            # Load embeddings from the embeddings.pt file in the model directory
            block_embeddings = torch.load(
                os.path.join(args.block_embedding_model_path, "embeddings.pt"),
                map_location=device
            )
            
            embedding_dim = block_embeddings.shape[1]
            print(f"Loaded block embeddings from {args.block_embedding_model_path} with dimension {embedding_dim}")
        except Exception as e:
            print(f"Error loading block embedding model: {e}")
            raise
=======
>>>>>>> f5ee9baa

    # Initialize dataset
    if args.split:
        train_json, val_json, test_json = split_dataset(args.json, args.train_pct, args.val_pct, args.test_pct)
        train_dataset = LevelDataset(
            json_path=train_json,
            tokenizer=tokenizer,
            shuffle=True,
            mode=data_mode,
            augment=args.augment,
            num_tiles=args.num_tiles,
            negative_captions=args.negative_prompt_training,
            block_embeddings=block_embeddings
        )
        val_dataset = LevelDataset(
            json_path=val_json,
            tokenizer=tokenizer,
            shuffle=False,
            mode=data_mode,
            augment=False,
            num_tiles=args.num_tiles,
            negative_captions=args.negative_prompt_training,
            block_embeddings=block_embeddings
        )
    else:
        train_dataset = LevelDataset(
            json_path=args.json,
            tokenizer=tokenizer,
            shuffle=True,
            mode=data_mode,
            augment=args.augment,
            num_tiles=args.num_tiles,
            negative_captions=args.negative_prompt_training,
            block_embeddings=block_embeddings
        )
        val_dataset = None

    first_sample = train_dataset[0]
    scene_height = first_sample[0].shape[1]
    scene_width = first_sample[0].shape[2]

    print(f"Scene height: {scene_height}")
    print(f"Scene width: {scene_width}")

    # Create dataloader
    train_dataloader = DataLoader(
        train_dataset,
        batch_size=args.batch_size,
        shuffle=True,
        num_workers=4,
        drop_last=True
    )
    
    val_dataloader = None
    if val_dataset is not None:
        val_dataloader = DataLoader(
            val_dataset,
            batch_size=args.batch_size,
            shuffle=False,
            num_workers=4,
            drop_last=True
        )

    if args.text_conditional:
        # Sample four random captions from the dataset
        sample_indices = [random.randint(0, len(train_dataset) - 1) for _ in range(4)]
        if args.negative_prompt_training: #TODO: Copy the pos prompt code for the negative prompt implementation of the pretrained model
            sample_data = [train_dataset[i] for i in sample_indices]
            pos_vectors = [data[1] for data in sample_data]
            neg_vectors = [data[2] for data in sample_data]
            pos_vectors = [v.tolist() for v in pos_vectors]
            neg_vectors = [v.tolist() for v in neg_vectors]
            pad_token = tokenizer.token_to_id["[PAD]"]
            sample_captions = [
                tokenizer.decode([token for token in caption if token != pad_token]) 
                for caption in pos_vectors
            ]
            sample_negative_captions = [
                tokenizer.decode([token for token in caption if token != pad_token]) 
                for caption in neg_vectors
            ]
            print("Sample positive captions:")
            for caption in sample_captions:
                print(f"  POS: {caption}")
            print("Sample negative captions:")
            for caption in sample_negative_captions:
                print(f"  NEG: {caption}")
        else:
            # Original code for positive-only captions
            sample_embedding_vectors = [train_dataset[i][1] for i in sample_indices]
            if not args.pretrained_language_model:
                sample_embedding_vectors = [v.tolist() for v in sample_embedding_vectors]
                pad_token = tokenizer.token_to_id["[PAD]"]
                sample_captions = [
                    tokenizer.decode([token for token in caption if token != pad_token]) 
                    for caption in sample_embedding_vectors
                ]
            else:
                sample_captions = [
                    v for v in sample_embedding_vectors
                ]
            print("Sample captions:")
            for caption in sample_captions:
                print(caption)

    # if there is no block embedding model, set the channels to num_tiles
    in_channels = embedding_dim if args.block_embedding_model_path else args.num_tiles
    # else set channels to the embedding dimension of the model
    out_channels = in_channels


    # Setup the UNet model - use conditional version if text conditioning is enabled
    if args.text_conditional:
        model = UNet2DConditionModel(
<<<<<<< HEAD
            sample_size=(16, 16),  # Fixed size for your level scenes
            in_channels=in_channels,  # Number of tile types (for one-hot encoding)
            out_channels=out_channels,
=======
            sample_size=(scene_height, scene_width),  # Fixed size for your level scenes
            in_channels=args.num_tiles,  # Number of tile types (for one-hot encoding)
            out_channels=args.num_tiles,
>>>>>>> f5ee9baa
            layers_per_block=args.num_res_blocks,
            block_out_channels=[args.model_dim * mult for mult in args.dim_mults],
            down_block_types=args.down_block_types,
            up_block_types=args.up_block_types,
            cross_attention_dim=model_embedding_dim,  # Match the embedding dimension
            attention_head_dim=args.attention_head_dim,  # Number of attention heads
        )
        # Add flag for negative prompt support if enabled
        if args.negative_prompt_training:
            model.negative_prompt_support = True
    else:
        model = UNet2DModel(
<<<<<<< HEAD
            sample_size=(16, 16),  # Fixed size for your level scenes
            in_channels=in_channels,  # Number of tile types (for one-hot encoding)
            out_channels=out_channels,
=======
            sample_size=(scene_height, scene_width),  # Fixed size for your level scenes
            in_channels=args.num_tiles,  # Number of tile types (for one-hot encoding)
            out_channels=args.num_tiles,
>>>>>>> f5ee9baa
            layers_per_block=args.num_res_blocks,
            block_out_channels=[args.model_dim * mult for mult in args.dim_mults],
            down_block_types = [item.replace("CrossAttn", "") for item in args.down_block_types],
            up_block_types=[item.replace("CrossAttn", "") for item in args.up_block_types],
        )
    
    # Setup the noise scheduler
    noise_scheduler = DDPMScheduler(
        num_train_timesteps=args.num_train_timesteps,
        beta_schedule=args.beta_schedule,
        beta_start=args.beta_start,
        beta_end=args.beta_end,
    )
    
    # Setup optimizer
    optimizer = torch.optim.AdamW(
        model.parameters(),
        lr=args.learning_rate,
        weight_decay=0.01,  # Add weight decay to prevent overfitting
        betas=(0.9, 0.999)  # Default AdamW betas
    )
    
    # Setup learning rate scheduler
    total_training_steps = (len(train_dataloader) * args.num_epochs) // args.gradient_accumulation_steps
    warmup_steps = int(total_training_steps * args.lr_warmup_percentage)  

    print(f"Warmup period will be {warmup_steps} steps out of {total_training_steps}")

    lr_scheduler = get_cosine_schedule_with_warmup(
        optimizer=optimizer,
        num_cycles=args.lr_scheduler_cycles,
        num_warmup_steps=warmup_steps,  # Use calculated warmup steps
        num_training_steps=total_training_steps,
    )
    
    # Prepare for training with accelerator
    model, optimizer, train_dataloader, lr_scheduler = accelerator.prepare(
        model, optimizer, train_dataloader, lr_scheduler
    )
    
    # Create output directory
    if not os.path.exists(args.output_dir):
        os.makedirs(args.output_dir)
    else:
        print(f"Output directory '{args.output_dir}' already exists. Please remove it or choose a different name.")
        exit()
    
    # Training loop
    global_step = 0
    progress_bar = tqdm(total=args.num_epochs * len(train_dataloader), disable=not accelerator.is_local_main_process)
    progress_bar.set_description("Steps")
    
    # Get formatted timestamp for filenames
    formatted_date = datetime.now().strftime(r'%Y%m%d-%H%M%S')

    # Create log files
    log_file = os.path.join(args.output_dir, f"training_log_{formatted_date}.jsonl")
    config_file = os.path.join(args.output_dir, f"hyperparams_{formatted_date}.json")

    # Save hyperparameters to JSON file
    if accelerator.is_local_main_process:
        hyperparams = vars(args)
        with open(config_file, "w") as f:
            json.dump(hyperparams, f, indent=4)
        print(f"Saved configuration to: {config_file}")
  
    # Add function to log metrics
    def log_metrics(epoch, loss, lr, step=None, val_loss=None):
        if accelerator.is_local_main_process:
            log_entry = {
                "epoch": epoch,
                "loss": loss,
                "lr": lr,
                "step": step if step is not None else epoch * len(train_dataloader),
                "timestamp": datetime.now().strftime("%Y-%m-%d %H:%M:%S")
            }
            if val_loss is not None:
                log_entry["val_loss"] = val_loss
            with open(log_file, 'a') as f:
                f.write(json.dumps(log_entry) + '\n')

    # Initialize plotter if we're on the main process
    plotter = None
    plot_thread = None
    caption_score_plotter = None
    caption_score_plot_thread = None
    caption_score_log_file = os.path.join(args.output_dir, f"caption_score_log_{formatted_date}.jsonl")
    if accelerator.is_local_main_process:
        plotter = Plotter(log_file, update_interval=5.0, left_key='loss', right_key='val_loss',
                             left_label='Training Loss', right_label='Validation Loss', output_png=f'training_loss_{formatted_date}.png')
        plot_thread = threading.Thread(target=plotter.start_plotting)
        plot_thread.daemon = True
        plot_thread.start()
        print(f"Loss plotting enabled. Progress will be saved to {os.path.join(args.output_dir, f'training_loss_{formatted_date}.png')}")
        caption_score_plotter = None
        if args.text_conditional and args.plot_validation_caption_score:
            # Caption score plotter
            caption_score_plotter = Plotter(caption_score_log_file, update_interval=5.0, left_key='caption_score', right_key=None,
                                                left_label='Caption Match Score', right_label=None, output_png=f'caption_score_{formatted_date}.png')
            caption_score_plot_thread = threading.Thread(target=caption_score_plotter.start_plotting)
            caption_score_plot_thread.daemon = True
            caption_score_plot_thread.start()
            print(f"Caption match score plotting enabled. Progress will be saved to {os.path.join(args.output_dir, f'caption_score_{formatted_date}.png')}")

            _, id_to_char, char_to_id, tile_descriptors = extract_tileset(args.tileset)

    for epoch in range(args.num_epochs):
        model.train()
        train_loss = 0.0
        
        for batch_idx, batch in enumerate(train_dataloader):
            # Process batch data
            if args.text_conditional:
                # Unpack scenes and captions
                if args.negative_prompt_training:
                    scenes, captions, negative_captions = batch
                else:
                    scenes, captions = batch
                    negative_captions = None

                # First generate timesteps before we duplicate anything
                timesteps = torch.randint(0, noise_scheduler.config.num_train_timesteps, (scenes.shape[0],), device=scenes.device).long()

                # Get text embeddings from the text encoder
                combined_embeddings, scenes_for_train, timesteps_for_train = prepare_conditioned_batch(args, tokenizer_hf, text_encoder, scenes, captions, timesteps, device, negative_captions=negative_captions)

                # Add noise to the clean scenes
                noise = torch.randn_like(scenes_for_train)
                noisy_scenes = noise_scheduler.add_noise(scenes_for_train, noise, timesteps_for_train)


                with accelerator.accumulate(model):
                    # Predict the noise with conditioning
                    noise_pred = model(noisy_scenes, timesteps_for_train, encoder_hidden_states=combined_embeddings).sample
                    # Compute loss
                    loss = loss_fn(noise_pred, noise)
        
                    # Backpropagation
                    accelerator.backward(loss)
        
                    # Update the model parameters
                    optimizer.step()
                    lr_scheduler.step()
                    optimizer.zero_grad()
            else:
                # For unconditional generation, we don't need captions
                if isinstance(batch, list):
                    scenes, _ = batch  # Ignore captions
                else:
                    scenes = batch

                # Add noise to the clean scenes
                timesteps = torch.randint(0, noise_scheduler.config.num_train_timesteps, (scenes.shape[0],), device=scenes.device).long()
                noise = torch.randn_like(scenes)
                noisy_scenes = noise_scheduler.add_noise(scenes, noise, timesteps)
    
                # print(model)

                with accelerator.accumulate(model):
                    # Predict the noise
                    noise_pred = model(noisy_scenes, timesteps).sample

                    # Compute loss
                    loss = loss_fn(noise_pred, noise)
        
                    # Backpropagation
                    accelerator.backward(loss)
        
                    # Update the model parameters
                    optimizer.step()
                    lr_scheduler.step()
                    optimizer.zero_grad()
            
            train_loss += loss.detach().item()
            
            # Update progress bar
            progress_bar.update(1)
            logs = {"loss": loss.detach().item(), "step": global_step}
            progress_bar.set_postfix(**logs)
                        
            global_step += 1
        
        # Calculate average training loss for the epoch
        avg_train_loss = train_loss / len(train_dataloader)
        
        # Calculate validation loss if validation dataset exists and it's time to validate
        val_loss = None
        avg_caption_score = None
        if val_dataloader is not None and (epoch % args.validate_epochs == 0 or epoch == args.num_epochs - 1):
            model.eval()
            val_loss = 0.0
            caption_score_sum = 0.0
            caption_score_count = 0
            with torch.no_grad():
                for val_batch in val_dataloader:
                    if args.text_conditional:  
                        if args.negative_prompt_training:
                            val_scenes, val_captions, val_negative_captions = val_batch
                            val_negative_captions = val_negative_captions.to(device)
                        else:
                            val_scenes, val_captions = val_batch
                            val_negative_captions = None
                        
                        val_scenes = val_scenes.to(device)
                        if(not args.pretrained_language_model):
                            val_captions = val_captions.to(device) #Avoids error, pretrained model path is not a tensor, so cannot be sent to the GPU
                            
                        val_timesteps = torch.randint(0, noise_scheduler.config.num_train_timesteps, 
                                                    (val_scenes.shape[0],), device=device).long()
                        
                        

                        # Use the same tokenizer as in training
                        val_combined_embeddings, val_scenes_for_eval, val_timesteps_for_eval = prepare_conditioned_batch(args, tokenizer_hf, text_encoder, scenes, captions, timesteps, device, negative_captions=negative_captions)
                                

                        val_noise = torch.randn_like(val_scenes)
                        val_noisy_scenes = noise_scheduler.add_noise(val_scenes, val_noise, val_timesteps)


                        val_noise_pred = model(val_scenes_for_eval, val_timesteps_for_eval, 
                                            encoder_hidden_states=val_combined_embeddings).sample
                        val_batch_loss = loss_fn(val_noise_pred, torch.cat([val_noise] * (3 if args.negative_prompt_training else 2)))                        
                    else:
                        if isinstance(val_batch, list):
                            val_scenes, _ = val_batch
                        else:
                            val_scenes = val_batch
                        val_scenes = val_scenes.to(device)
                            
                        val_timesteps = torch.randint(0, noise_scheduler.config.num_train_timesteps, 
                                                    (val_scenes.shape[0],), device=device).long()
                        val_noise = torch.randn_like(val_scenes)
                        val_noisy_scenes = noise_scheduler.add_noise(val_scenes, val_noise, val_timesteps)
                        val_noise_pred = model(val_noisy_scenes, val_timesteps).sample
                        val_batch_loss = loss_fn(noise_pred, noise)
                        
                    val_loss += val_batch_loss.item()
                    
            val_loss /= len(val_dataloader)

            if args.text_conditional and args.plot_validation_caption_score:
                # Compute caption match score for this data
                pipeline = TextConditionalDDPMPipeline(
                    unet=accelerator.unwrap_model(model), 
                    scheduler=noise_scheduler,
                    text_encoder=text_encoder,
                    tokenizer=tokenizer_hf if args.pretrained_language_model else None
                ).to(device)
                # Only use the positive captions for scoring

                inference_steps = 50
                guidance_scale = 7.5
                avg_caption_score, _ = calculate_caption_score_and_samples(
                    device, pipeline, val_dataloader, inference_steps, guidance_scale, args.seed,
                    id_to_char=id_to_char, char_to_id=char_to_id, tile_descriptors=tile_descriptors, describe_absence=args.describe_absence,
                    output=False
                )
            else:
                # Is this how this should behave in the unconditional case?
                # Or should I justs use 0 or -1?
                avg_caption_score = None

            model.train()
            # Log caption match score
            if accelerator.is_local_main_process:
                with open(caption_score_log_file, 'a') as f:
                    log_entry = {
                        "epoch": epoch,
                        "caption_score": avg_caption_score,                
                        "step": global_step,
                        "timestamp": datetime.now().strftime("%Y-%m-%d %H:%M:%S")
                    }
                    f.write(json.dumps(log_entry) + '\n')
        
        # Log metrics including validation loss
        log_metrics(epoch, avg_train_loss, lr_scheduler.get_last_lr()[0], val_loss=val_loss, step=global_step)
        
        # Generate and save sample levels every N epochs
        if epoch % args.save_image_epochs == 0 or epoch == args.num_epochs - 1:
            # Switch to eval mode
            model.eval()
            
            # Create the appropriate pipeline for generation
            if args.text_conditional:
                pipeline = TextConditionalDDPMPipeline(
                    unet=accelerator.unwrap_model(model), 
                    scheduler=noise_scheduler,
                    text_encoder=text_encoder,
                    tokenizer=tokenizer_hf if args.pretrained_language_model else None
                ).to("cuda")
                                
                # Use the raw negative captions instead of tokens
                with torch.no_grad():
                    samples = pipeline(
                        batch_size=4,
                        generator=torch.Generator(device=accelerator.device).manual_seed(args.seed),
                        num_inference_steps = 50, # Fewer steps needed for inference
                        output_type="tensor",
                        caption=sample_captions,
                        negative_prompt=sample_negative_captions if args.negative_prompt_training else None 
                    ).images
            else:
                # For unconditional generation
                pipeline = UnconditionalDDPMPipeline(
                    unet=accelerator.unwrap_model(model), 
                    scheduler=noise_scheduler
                )
                if sprite_scaling_factors is not None:
                    pipeline.give_sprite_scaling_factors(sprite_scaling_factors)

                
                # Generate sample levels
                with torch.no_grad():
                    samples = pipeline(
                        batch_size=4,
                        generator=torch.Generator(device=accelerator.device).manual_seed(args.seed),
                        num_inference_steps = 50, # Fewer steps needed for inference
                        output_type="tensor",
                    ).images

            # Convert one-hot samples to tile indices and visualize
            visualize_samples(samples, os.path.join(args.output_dir, f"samples_epoch_{epoch}"))
            
        # Save model every N epochs
        if epoch % args.save_model_epochs == 0 or epoch == args.num_epochs - 1:
            # Save the model
            if args.text_conditional:
                pipeline = TextConditionalDDPMPipeline(
                    unet=accelerator.unwrap_model(model), 
                    scheduler=noise_scheduler,
                    text_encoder=text_encoder,
                    tokenizer=tokenizer_hf if args.pretrained_language_model else None
                ).to("cuda")
                # Save negative prompt support flag if enabled
                if args.negative_prompt_training:
                    pipeline.supports_negative_prompt = True
            else:
                pipeline = UnconditionalDDPMPipeline(
                    unet=accelerator.unwrap_model(model), 
                    scheduler=noise_scheduler
                )
                if sprite_scaling_factors is not None:
                    pipeline.give_sprite_scaling_factors(sprite_scaling_factors)
                
            pipeline.save_pretrained(os.path.join(args.output_dir, f"checkpoint-{epoch}"))
    
    # Clean up plotting resources
    if accelerator.is_local_main_process and plotter:
        # Better thread cleanup
        if plot_thread and plot_thread.is_alive():
            plotter.stop_plotting()
            plot_thread.join(timeout=5.0)
            if plot_thread.is_alive():
                print("Warning: Plot thread did not terminate properly")
        if caption_score_plot_thread and caption_score_plot_thread.is_alive():
            caption_score_plotter.stop_plotting()
            caption_score_plot_thread.join(timeout=5.0)
            if caption_score_plot_thread.is_alive():
                print("Warning: Caption score plot thread did not terminate properly")

    # Close progress bar and TensorBoard writer
    progress_bar.close()
    
    # Final model save
    if args.text_conditional:
        pipeline = TextConditionalDDPMPipeline(
            unet=accelerator.unwrap_model(model), 
            scheduler=noise_scheduler,
            text_encoder=text_encoder,
            tokenizer=tokenizer_hf if args.pretrained_language_model else None
        ).to("cuda")
    else:
        pipeline = UnconditionalDDPMPipeline(
            unet=accelerator.unwrap_model(model), 
            scheduler=noise_scheduler
        )
        if sprite_scaling_factors is not None:
            pipeline.give_sprite_scaling_factors(sprite_scaling_factors)
        
    pipeline.save_pretrained(args.output_dir)

# Add function to load config from JSON
def load_config_from_json(config_path):
    """Load hyperparameters from a JSON config file."""
    try:
        with open(config_path, 'r') as f:
            config = json.load(f)
            print(f"Configuration loaded from {config_path}")
            
            # Print the loaded config for verification
            print("Loaded hyperparameters:")
            for key, value in config.items():
                print(f"  {key}: {value}")
                
            return config
    except (json.JSONDecodeError, FileNotFoundError) as e:
        print(f"Error loading config file: {e}")
        raise e

def update_args_from_config(args, config):
    """Update argparse namespace with values from config."""
    # Convert config dict to argparse namespace
    for key, value in config.items():
        if hasattr(args, key):
            setattr(args, key, value)
    return args

def split_dataset(json_path, train_pct, val_pct, test_pct):
    """Splits the dataset into train/val/test and saves them as new JSON files."""
    with open(json_path, 'r') as f:
        data = json.load(f)
    n = len(data)
    indices = list(range(n))
    random.shuffle(indices)
    train_end = int(train_pct * n)
    val_end = train_end + int(val_pct * n)
    train_indices = indices[:train_end]
    val_indices = indices[train_end:val_end]
    test_indices = indices[val_end:]
    train_data = [data[i] for i in train_indices]
    val_data = [data[i] for i in val_indices]
    test_data = [data[i] for i in test_indices]
    base, ext = os.path.splitext(json_path)
    train_path = f"{base}-train{ext}"
    val_path = f"{base}-validate{ext}"
    test_path = f"{base}-test{ext}"
    with open(train_path, 'w') as f:
        json.dump(train_data, f, indent=2)
    with open(val_path, 'w') as f:
        json.dump(val_data, f, indent=2)
    with open(test_path, 'w') as f:
        json.dump(test_data, f, indent=2)
    return train_path, val_path, test_path

def prepare_conditioned_batch(args, tokenizer_hf, text_encoder, scenes, captions, timesteps, device, negative_captions=None):
    #Prepares the batch for training with text conditioning.
    with torch.no_grad():         
        if args.pretrained_language_model:
            tokens = tokenizer_hf(captions, return_tensors="pt", padding=True, truncation=True).to(device)
            text_embeddings = text_encoder(**tokens).last_hidden_state
            uncond_embeddings = torch.zeros_like(text_embeddings)
        else:
            text_embeddings = text_encoder.get_embeddings(captions)
            uncond_tokens = torch.zeros_like(captions)
            uncond_embeddings = text_encoder.get_embeddings(uncond_tokens)

        if args.negative_prompt_training:
            negative_embeddings = text_encoder.get_embeddings(negative_captions) #TODO: Add support for huggingface model
            # For negative prompt training, we use three sets of embeddings:
            # [negative_embeddings, uncond_embeddings, text_embeddings]
            combined_embeddings = torch.cat([negative_embeddings, uncond_embeddings, text_embeddings])
            scenes_for_train = torch.cat([scenes] * 3)  # Repeat scenes three times
            timesteps_for_train = torch.cat([timesteps] * 3)  # Repeat timesteps three times
        else:
            # Original classifier-free guidance with just uncond and cond
            combined_embeddings = torch.cat([uncond_embeddings, text_embeddings])
            scenes_for_train = torch.cat([scenes] * 2)  # Repeat scenes twice
            timesteps_for_train = torch.cat([timesteps] * 2)  # Repeat timesteps twice

        return combined_embeddings, scenes_for_train, timesteps_for_train

if __name__ == "__main__":
    main()<|MERGE_RESOLUTION|>--- conflicted
+++ resolved
@@ -223,7 +223,6 @@
         print(f"Loaded text encoder from {args.mlm_model_dir}")
     
     data_mode = ("diffusion" if not args.pretrained_language_model else "diff_text") if args.text_conditional else "diff_text"
-<<<<<<< HEAD
 
     # Load block embedding model if specified
     block_embeddings = None
@@ -241,8 +240,6 @@
         except Exception as e:
             print(f"Error loading block embedding model: {e}")
             raise
-=======
->>>>>>> f5ee9baa
 
     # Initialize dataset
     if args.split:
@@ -357,15 +354,9 @@
     # Setup the UNet model - use conditional version if text conditioning is enabled
     if args.text_conditional:
         model = UNet2DConditionModel(
-<<<<<<< HEAD
-            sample_size=(16, 16),  # Fixed size for your level scenes
+            sample_size=(scene_height, scene_width),  # Fixed size for your level scenes
             in_channels=in_channels,  # Number of tile types (for one-hot encoding)
             out_channels=out_channels,
-=======
-            sample_size=(scene_height, scene_width),  # Fixed size for your level scenes
-            in_channels=args.num_tiles,  # Number of tile types (for one-hot encoding)
-            out_channels=args.num_tiles,
->>>>>>> f5ee9baa
             layers_per_block=args.num_res_blocks,
             block_out_channels=[args.model_dim * mult for mult in args.dim_mults],
             down_block_types=args.down_block_types,
@@ -378,15 +369,9 @@
             model.negative_prompt_support = True
     else:
         model = UNet2DModel(
-<<<<<<< HEAD
-            sample_size=(16, 16),  # Fixed size for your level scenes
+            sample_size=(scene_height, scene_width),  # Fixed size for your level scenes
             in_channels=in_channels,  # Number of tile types (for one-hot encoding)
             out_channels=out_channels,
-=======
-            sample_size=(scene_height, scene_width),  # Fixed size for your level scenes
-            in_channels=args.num_tiles,  # Number of tile types (for one-hot encoding)
-            out_channels=args.num_tiles,
->>>>>>> f5ee9baa
             layers_per_block=args.num_res_blocks,
             block_out_channels=[args.model_dim * mult for mult in args.dim_mults],
             down_block_types = [item.replace("CrossAttn", "") for item in args.down_block_types],
