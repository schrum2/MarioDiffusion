import argparse
import os
import torch
from torch.utils.data import DataLoader
from diffusers import UNet2DModel, UNet2DConditionModel, DDPMScheduler
from diffusers.optimization import get_cosine_schedule_with_warmup 
from tqdm.auto import tqdm
import random
import numpy as np
from accelerate import Accelerator
from level_dataset import LevelDataset, visualize_samples
from tokenizer import Tokenizer 
import json
import threading
from datetime import datetime
from util.plotter import Plotter
from models.text_model import TransformerModel
from models.text_diffusion_pipeline import TextConditionalDDPMPipeline
from models.latent_diffusion_pipeline import UnconditionalDDPMPipeline
from evaluate_caption_adherence import calculate_caption_score_and_samples
from captions.util import extract_tileset # TODO: Move this to a caption_util.py file
from transformers import AutoTokenizer, AutoModel
import util.common_settings as common_settings
from torch.distributions import Categorical
from models.block2vec_model import Block2Vec
import models.sentence_transformers_helper as st_helper
import models.text_model as text_model
import glob

def mse_loss(pred, target, scene_oh=None, noisy_scenes=None, **kwargs):
    """Standard MSE loss between prediction and target."""
    return torch.nn.functional.mse_loss(pred, target)


def reconstruction_loss(pred, target, scene_oh, noisy_scenes, timesteps=None, scheduler=None, **kwargs):
    """
    Reconstruction loss using negative log-likelihood (cross-entropy) as in DDPM for categorical data.
    Args:
        pred: predicted noise, shape [batch, classes, H, W]
        scene_oh: original scene, one-hot, shape [batch, classes, H, W]
        noisy_scenes: x_t, shape [batch, classes, H, W]
        timesteps: [batch] (long tensor of timesteps for each sample)
        scheduler: DDPMScheduler instance (needed for alphas_cumprod)
    """
    if timesteps is None or scheduler is None:
        raise ValueError("timesteps and scheduler must be provided for reconstruction_loss")
    # Get alpha_hat for each sample in the batch
    alpha_hat = scheduler.alphas_cumprod[timesteps].to(pred.device)  # [batch]
    sqrt_alpha_hat = torch.sqrt(alpha_hat)[:, None, None, None]      # [batch, 1, 1, 1]
    sqrt_one_minus_alpha_hat = torch.sqrt(1. - alpha_hat)[:, None, None, None]  # [batch, 1, 1, 1]
    # Reconstruct logits for x_0 (original image)
    logits = (1.0 / sqrt_alpha_hat) * (noisy_scenes - sqrt_one_minus_alpha_hat * pred)  # [batch, classes, H, W]
    # Prepare targets as class indices
    target_indices = scene_oh.argmax(dim=1)  # [batch, H, W]
    # Categorical expects [batch, H, W, classes]
    logits = logits.permute(0, 2, 3, 1)  # [batch, H, W, classes]
    dist = Categorical(logits=logits)
    rec_loss = -dist.log_prob(target_indices).sum(dim=(1,2)).mean()
    return rec_loss


def combined_loss(pred, target, scene_oh=None, noisy_scenes=None, timesteps=None, scheduler=None, **kwargs):
    """Combined MSE and reconstruction loss."""
    mse = mse_loss(pred, target)
    rec = reconstruction_loss(pred, target, scene_oh, noisy_scenes, timesteps=timesteps, scheduler=scheduler)
    return mse + 0.001 * rec  # 0.001 can be made a parameter


def parse_args():
    parser = argparse.ArgumentParser(description="Train a text-conditional diffusion model for tile-based level generation")
    
    # Dataset args
    parser.add_argument("--pkl", type=str, default=None, help="Path to tokenizer pkl file")
    parser.add_argument("--json", type=str, default="SMB1_LevelsAndCaptions.json", help="Path to dataset json file")
    parser.add_argument("--val_json", type=str, default=None, help="Optional path to validation dataset json file")
    parser.add_argument("--num_tiles", type=int, default=13, help="Number of tile types")
    parser.add_argument("--batch_size", type=int, default=32, help="Training batch size") # TODO: Consider reducing to 16 to help generalization
    parser.add_argument("--augment", action="store_true", help="Enable data augmentation")
    
    # New text conditioning args
    parser.add_argument("--mlm_model_dir", type=str, default="mlm", help="Path to pre-trained text embedding model")
    parser.add_argument("--pretrained_language_model", type=str, default=None, help="Link to a pre-trained language model, everything after huggingface.co/. This will override the mlm_model_dir argument.")
    parser.add_argument("--text_conditional", action="store_true", help="Enable text conditioning")
    parser.add_argument("--negative_prompt_training", action="store_true", help="Enable training with negative prompts")
    parser.add_argument("--split_pretrained_sentences", action="store_true", default=False, help="Instead of encoding the whole prompt at once using the pretrained model, enable splitting the prompt into compoent sentences.")
    
    # Model args
    parser.add_argument("--model_dim", type=int, default=128, help="Base dimension of UNet model")
    parser.add_argument("--dim_mults", nargs="+", type=int, default=[1, 2, 4], help="Dimension multipliers for UNet")
    parser.add_argument("--num_res_blocks", type=int, default=2, help="Number of residual blocks per downsampling")
    parser.add_argument("--down_block_types", nargs="+", type=str, 
                       default=["CrossAttnDownBlock2D", "CrossAttnDownBlock2D", "CrossAttnDownBlock2D"], 
                       help="Down block types for UNet")
    parser.add_argument("--up_block_types", nargs="+", type=str, 
                       default=["CrossAttnUpBlock2D", "CrossAttnUpBlock2D", "CrossAttnUpBlock2D"], 
                       help="Up block types for UNet")
    parser.add_argument("--attention_head_dim", type=int, default=8, help="Number of attention heads")
    
    # Training args
    parser.add_argument("--learning_rate", type=float, default=1e-4, help="Learning rate")
    parser.add_argument("--num_epochs", type=int, default=1000, help="Number of training epochs")
    parser.add_argument("--gradient_accumulation_steps", type=int, default=1, help="Gradient accumulation steps")
    parser.add_argument("--lr_warmup_percentage", type=float, default=0.05, help="Learning rate warmup portion") 
    parser.add_argument("--lr_scheduler_cycles", type=float, default=0.5, help="Number of cycles for the cosine learning rate scheduler")
    parser.add_argument("--save_image_epochs", type=int, default=20, help="Save generated levels every N epochs")
    parser.add_argument("--save_model_epochs", type=int, default=20, help="Save model every N epochs")
    parser.add_argument("--mixed_precision", type=str, default="no", choices=["no", "fp16", "bf16"], help="Mixed precision type")
    parser.add_argument("--seed", type=int, default=42, help="Random seed")
    parser.add_argument("--validate_epochs", type=int, default=5, help="Calculate validation loss every N epochs")
    
    # Output args
    parser.add_argument("--output_dir", type=str, default="level-diffusion-output", help="Output directory")
    parser.add_argument("--best_model_criterion",type=str,default="val_loss",choices=["val_loss", "caption_score"],help="Criterion to determine the best model: 'val_loss' for lowest validation loss, 'caption_score' for highest caption score")
    
    # Diffusion scheduler args
    parser.add_argument("--num_train_timesteps", type=int, default=1000, help="Number of diffusion timesteps")
    parser.add_argument("--num_inference_timesteps", type=int, default=common_settings.NUM_INFERENCE_STEPS, help="Number of diffusion timesteps during inference (samples, caption adherence)")
    parser.add_argument("--beta_schedule", type=str, default="linear", help="Beta schedule type")
    parser.add_argument("--beta_start", type=float, default=0.0001, help="Beta schedule start value")
    parser.add_argument("--beta_end", type=float, default=0.02, help="Beta schedule end value")
    
    parser.add_argument("--config", type=str, default=None, help="Path to JSON config file with training parameters.")

    # For caption score calculation
    parser.add_argument("--tileset", default='..\TheVGLC\Super Mario Bros\smb.json', help="Descriptions of individual tile types")
    parser.add_argument("--describe_absence", action="store_true", default=False, help="Indicate when there are no occurrences of an item or structure")
    parser.add_argument("--plot_validation_caption_score", action="store_true", default=False, help="Whether validation caption score should be plotted")

    # For block2vec embedding model
    parser.add_argument("--block_embedding_model_path", type=str, default=None, help="Path to trained block embedding model (.pt)")

    # Allows for optional loss function: default is MSE and cross-entropy is the alternative
    parser.add_argument(
        "--loss_type",
        type=str,
        default="COMBO",
        choices=["MSE", "REC", "COMBO"],
        help="Loss function to use: 'MSE' for mean squared error (default), 'REC' for reconstuction loss, 'COMBO' for both (TODO: add weight parameter)",
    )

    parser.add_argument(
        "--game",
        type=str,
        default="Mario",
        choices=["Mario", "LR"],
        help="Which game to create a model for (affects sample style and tile count)"
    )

    parser.add_argument(
        "--sprite_temperature_n",
        type=int,
        default=None,
        help="If set, enables per-sprite temperature scaling with the specified n (e.g., 2, 4, 8) during inference."
    )

    parser.add_argument(
        "--patience",
        type=int,
        default=30,
        help="Number of epochs to wait for improvement before early stopping."
    )

    return parser.parse_args()

# TODO: We'll probably want to move this somewhere else eventually
def compute_sprite_scaling_factors(json_path, num_tiles, n):
    """
    Computes per-sprite scaling factors for temperature scaling.
    Args:
        json_path (str): Path to your level JSON file.
        num_tiles (int): Number of tile types.
        n (int): The temperature scaling root (e.g., 2, 4, 8).
    Returns:
        torch.Tensor: Scaling factors of shape [num_tiles].
    """
    with open(json_path, 'r') as f:
        data = json.load(f)
    counts = [0] * num_tiles
    for entry in data:
        # Assumes entry['level'] is a 2D array of tile indices
        level = entry.get('level')
        if level is not None:
            for row in level:
                for tile in row:
                    counts[tile] += 1
    # Avoid division by zero for unused tiles
    counts = [c if c > 0 else 1 for c in counts]
    scalings = [c ** (1 / n) for c in counts]
    min_scaling = min(scalings)
    scalings = [s / min_scaling for s in scalings]
    return torch.tensor(scalings, dtype=torch.float32)

def main():
    args = parse_args()

    """
        The following logic defines the loss function variable based on user input.
        Note: The model expects one-hot encoded targets for both loss types..
    """
    if args.loss_type == "MSE":
        loss_fn = mse_loss
    elif args.loss_type == "REC":
        loss_fn = reconstruction_loss
    elif args.loss_type == "COMBO":
        loss_fn = combined_loss
    else:
        raise ValueError(f"Unknown loss type: {args.loss_type}")
    # Print the selected loss function to console
    print(f"Using loss function: {args.loss_type}")

    if args.game == "Mario":
        args.num_tiles = common_settings.MARIO_TILE_COUNT
        args.tileset = '..\TheVGLC\Super Mario Bros\smb.json'
    elif args.game == "LR":
        args.num_tiles = common_settings.LR_TILE_COUNT # TODO
        args.tileset = '..\TheVGLC\Lode Runner\Loderunner.json' # TODO
    else:
        raise ValueError(f"Unknown game: {args.game}")

    # Check if config file is provided before training loop begins
    if hasattr(args, 'config') and args.config:
        config = load_config_from_json(args.config)
        args = update_args_from_config(args, config)
        print("Training will use parameters from the config file.")

    # Check if output directory already exists
    if os.path.exists(args.output_dir):
        checkpoints = glob.glob(os.path.join(args.output_dir, "checkpoint-*"))
        if checkpoints:
            user_input = input(f"Output directory '{args.output_dir}' already exists and contains checkpoints. Resume training from last checkpoint? (y/n): ").strip().lower()
            if user_input != 'y':
                print("Exiting. Please remove the directory or choose a different output directory.")
                exit()
            resume_training = True
        else:
            print(f"Output directory '{args.output_dir}' already exists but contains no checkpoints. Please remove it or choose a different name.")
            exit()
    else:
        os.makedirs(args.output_dir)
        resume_training = False
    
    if args.negative_prompt_training and not args.text_conditional:
        raise ValueError("Negative prompt training requires text conditioning to be enabled")
    
    if args.split_pretrained_sentences and not args.pretrained_language_model:
        raise ValueError("Sentence splitting requires the use of a pretrained language model")
    
    """
    If sprite temperature scaling is enabled and the model is unconditional, 
    then compute the scaling factors.
    Note: Applying per-sprite temperature scaling could conflict with the intent of the prompt
    on conditional models. Thus, this argument is only for unconditional models.
    """
    sprite_scaling_factors = None
    if (not args.text_conditional) and (args.sprite_temperature_n is not None):
        raise ValueError("temperature scaling not currently implemented")
        sprite_scaling_factors = compute_sprite_scaling_factors(
            args.json, args.num_tiles, args.sprite_temperature_n
        )
        print(f"Sprite scaling factors: {sprite_scaling_factors}")


    # Set random seeds for reproducibility
    random.seed(args.seed)
    np.random.seed(args.seed)
    torch.manual_seed(args.seed)
    torch.cuda.manual_seed_all(args.seed)
    
    # Setup accelerator
    accelerator = Accelerator(
        mixed_precision=args.mixed_precision,
        gradient_accumulation_steps=args.gradient_accumulation_steps
    )
    
    # Initialize tokenizer
    if args.pkl:
        tokenizer = Tokenizer()
        tokenizer.load(args.pkl)
    else:
        tokenizer = None

    # Load text embedding model if text conditioning is enabled
    text_encoder = None
    tokenizer_hf = None #We don't need the huggingface tokenizer if we're using our own, varible initialization done to avoid future errors
    if args.text_conditional and args.pretrained_language_model: #Default to huggingface model, if it exists
        text_encoder = AutoModel.from_pretrained(args.pretrained_language_model, trust_remote_code=True).to(accelerator.device)
        text_encoder.eval() # Set to evaluation mode
        model_embedding_dim = text_encoder.config.hidden_size# Done here to allow for cross-functionality with the mlm model
        tokenizer_hf = AutoTokenizer.from_pretrained(args.pretrained_language_model)
        print(f"Loaded text encoder from {args.pretrained_language_model}")
    elif args.text_conditional and args.mlm_model_dir:
        text_encoder = TransformerModel.from_pretrained(args.mlm_model_dir).to(accelerator.device)
        text_encoder.eval()  # Set to evaluation mode
        model_embedding_dim = text_encoder.embedding_dim #Done to allow for cross-functionality with the huggingface model
        print(f"Loaded text encoder from {args.mlm_model_dir}")
    
    data_mode = "diff_text"

    # Load block embedding model if specified
    block_embeddings = None
    embedding_dim = None
    if args.block_embedding_model_path:
        try:
            block2vec = Block2Vec.from_pretrained(args.block_embedding_model_path)
            block_embeddings = block2vec.get_embeddings()
            embedding_dim = block_embeddings.shape[1]
            print(f"Loaded block embeddings from {args.block_embedding_model_path} with dimension {embedding_dim}")
            print("Block embedding model loaded successfully.")
        except Exception as e:
            print(f"Error loading block embedding model: {e}")
            raise
    else:
        print("No block embedding model specified. One-hot encoding enabled.")

    # Initialize dataset
    train_dataset = LevelDataset(
        json_path=args.json,
        tokenizer=tokenizer,
        shuffle=True,
        mode=data_mode,
        augment=args.augment,
        num_tiles=args.num_tiles,
        negative_captions=args.negative_prompt_training,
        block_embeddings=block_embeddings
    )
    val_dataset = None
    if args.val_json is not None:
        val_dataset = LevelDataset(
            json_path=args.val_json,
            tokenizer=tokenizer,
            shuffle=False,
            mode=data_mode,
            augment=False,
            num_tiles=args.num_tiles,
            negative_captions=args.negative_prompt_training,
            block_embeddings=block_embeddings
        )

    first_sample = train_dataset[0]
    scene_height = first_sample[0].shape[1]
    scene_width = first_sample[0].shape[2]

    print(f"Scene height: {scene_height}")
    print(f"Scene width: {scene_width}")

    # Create dataloader
    train_dataloader = DataLoader(
        train_dataset,
        batch_size=args.batch_size,
        shuffle=True,
        num_workers=4,
        drop_last=True
    )
    
    val_dataloader = None
    if val_dataset is not None:
        val_dataloader = DataLoader(
            val_dataset,
            batch_size=args.batch_size,
            shuffle=False,
            num_workers=4,
            drop_last=False
        )

    if args.text_conditional:
        # Sample four random captions from the dataset
        sample_indices = [random.randint(0, len(train_dataset) - 1) for _ in range(4)]

        sample_captions = [train_dataset[i][1] for i in sample_indices]
        print("Sample captions:")
        for caption in sample_captions:
            print(caption)

        if args.negative_prompt_training:
            sample_negative_captions = [train_dataset[i][2] for i in sample_indices]
            print("Sample negative captions:")
            for caption in sample_negative_captions:
                print(f"  NEG: {caption}")

    # if there is no block embedding model, set the channels to num_tiles
    in_channels = embedding_dim if args.block_embedding_model_path else args.num_tiles
    # else set channels to the embedding dimension of the model
    out_channels = in_channels


    # Setup the UNet model - use conditional version if text conditioning is enabled
    if args.text_conditional:
        model = UNet2DConditionModel(
            sample_size=(scene_height, scene_width),  # Fixed size for your level scenes
            in_channels=in_channels,  # Number of tile types (for one-hot encoding)
            out_channels=out_channels,
            layers_per_block=args.num_res_blocks,
            block_out_channels=[args.model_dim * mult for mult in args.dim_mults],
            down_block_types=args.down_block_types,
            up_block_types=args.up_block_types,
            cross_attention_dim=model_embedding_dim,  # Match the embedding dimension
            attention_head_dim=args.attention_head_dim,  # Number of attention heads
        )
        # Add flag for negative prompt support if enabled
        if args.negative_prompt_training:
            model.negative_prompt_support = True
    else:
        model = UNet2DModel(
            sample_size=(scene_height, scene_width),  # Fixed size for your level scenes
            in_channels=in_channels,  # Number of tile types (for one-hot encoding)
            out_channels=out_channels,
            layers_per_block=args.num_res_blocks,
            block_out_channels=[args.model_dim * mult for mult in args.dim_mults],
            down_block_types = [item.replace("CrossAttn", "") for item in args.down_block_types],
            up_block_types=[item.replace("CrossAttn", "") for item in args.up_block_types],
        )
    
    # Setup the noise scheduler
    noise_scheduler = DDPMScheduler(
        num_train_timesteps=args.num_train_timesteps,
        beta_schedule=args.beta_schedule,
        beta_start=args.beta_start,
        beta_end=args.beta_end,
    )
    
    # Setup optimizer
    optimizer = torch.optim.AdamW(
        model.parameters(),
        lr=args.learning_rate,
        weight_decay=0.01,  # Add weight decay to prevent overfitting
        betas=(0.9, 0.999)  # Default AdamW betas
    )
    
    # Setup learning rate scheduler
    total_training_steps = (len(train_dataloader) * args.num_epochs) // args.gradient_accumulation_steps
    warmup_steps = int(total_training_steps * args.lr_warmup_percentage)  

    print(f"Warmup period will be {warmup_steps} steps out of {total_training_steps}")

    lr_scheduler = get_cosine_schedule_with_warmup(
        optimizer=optimizer,
        num_cycles=args.lr_scheduler_cycles,
        num_warmup_steps=warmup_steps,  # Use calculated warmup steps
        num_training_steps=total_training_steps,
    )
    
    # Prepare for training with accelerator
    model, optimizer, train_dataloader, lr_scheduler = accelerator.prepare(
        model, optimizer, train_dataloader, lr_scheduler
    )
    
    # # Second occurance to create new directory. Delete?
    # # Create output directory
    # if not os.path.exists(args.output_dir):
    #     os.makedirs(args.output_dir)
    # else:
    #     print(f"Output directory '{args.output_dir}' already exists. Please remove it or choose a different name.")
    #     exit()
    
    # Training loop
    global_step = 0
    progress_bar = tqdm(total=args.num_epochs * len(train_dataloader), disable=not accelerator.is_local_main_process)
    progress_bar.set_description("Steps")
    
    # Get formatted timestamp for filenames
    formatted_date = datetime.now().strftime(r'%Y%m%d-%H%M%S')

    # Create log files
    log_file = os.path.join(args.output_dir, f"training_log_{formatted_date}.jsonl")
    config_file = os.path.join(args.output_dir, f"hyperparams_{formatted_date}.json")

    # Save hyperparameters to JSON file
    if accelerator.is_local_main_process:
        hyperparams = vars(args)
        with open(config_file, "w") as f:
            json.dump(hyperparams, f, indent=4)
        print(f"Saved configuration to: {config_file}")
  
    # Add function to log metrics
    def log_metrics(epoch, loss, lr, step=None, val_loss=None):
        if accelerator.is_local_main_process:
            log_entry = {
                "epoch": epoch,
                "loss": loss,
                "lr": lr,
                "step": step if step is not None else epoch * len(train_dataloader),
                "timestamp": datetime.now().strftime("%Y-%m-%d %H:%M:%S")
            }
            if val_loss is not None:
                log_entry["val_loss"] = val_loss
            with open(log_file, 'a') as f:
                f.write(json.dumps(log_entry) + '\n')

    # Initialize plotter if we're on the main process
    plotter = None
    plot_thread = None
    caption_score_plotter = None
    caption_score_plot_thread = None
    caption_score_log_file = None
    if accelerator.is_local_main_process:
        plotter = Plotter(log_file, update_interval=5.0, left_key='loss', right_key='val_loss',
                             left_label='Training Loss', right_label='Validation Loss', output_png=f'training_loss_{formatted_date}.png')
        plot_thread = threading.Thread(target=plotter.start_plotting)
        plot_thread.daemon = True
        plot_thread.start()
        print(f"Loss plotting enabled. Progress will be saved to {os.path.join(args.output_dir, f'training_loss_{formatted_date}.png')}")
        caption_score_plotter = None
        if args.text_conditional and args.plot_validation_caption_score:
            caption_score_log_file = os.path.join(args.output_dir, f"caption_score_log_{formatted_date}.jsonl")
            # Caption score plotter
            caption_score_plotter = Plotter(caption_score_log_file, update_interval=5.0, left_key='caption_score', right_key=None,
                                                left_label='Caption Match Score', right_label=None, output_png=f'caption_score_{formatted_date}.png')
            caption_score_plot_thread = threading.Thread(target=caption_score_plotter.start_plotting)
            caption_score_plot_thread.daemon = True
            caption_score_plot_thread.start()
            print(f"Caption match score plotting enabled. Progress will be saved to {os.path.join(args.output_dir, f'caption_score_{formatted_date}.png')}")

            _, id_to_char, char_to_id, tile_descriptors = extract_tileset(args.tileset)

    patience = args.patience if hasattr(args, 'patience') else 30
    best_val_loss = float('inf')
    best_caption_score = float('-inf')
    early_stop = False
    best_model_state = None
    # Track the epoch of the last improvement
    best_epoch = 0
    epochs_since_improvement = 0

    for epoch in range(args.num_epochs):
        if early_stop:
            print(f"Early stopping at epoch {epoch+1} due to no improvement in validation loss or caption score for {patience} epochs.")
            break
        model.train()
        train_loss = 0.0
        
        for batch in train_dataloader:
            # Add explicit memory clearing at start of batch
            if torch.cuda.is_available():
                torch.cuda.empty_cache()

            with accelerator.accumulate(model):
                loss = process_diffusion_batch(
                    args, model, batch, noise_scheduler, loss_fn, tokenizer_hf, text_encoder, accelerator
                )
                accelerator.backward(loss)
                optimizer.step()
                lr_scheduler.step()
                optimizer.zero_grad()
            train_loss += loss.detach().item()


            # Update progress bar
            progress_bar.update(1)
            logs = {"loss": loss.detach().item(), "step": global_step}
            progress_bar.set_postfix(**logs)
            
            # Detach tensors and clear memory
            del loss
            if torch.cuda.is_available():
                torch.cuda.synchronize()

            
                        
            global_step += 1
        
        # Calculate average training loss for the epoch
        avg_train_loss = train_loss / len(train_dataloader)
        
        # Calculate validation loss if validation dataset exists and it's time to validate
        val_loss = None
        avg_caption_score = None
        val_loss_improved = False
        caption_score_improved = False
        if val_dataloader is not None and (epoch % args.validate_epochs == 0 or epoch == args.num_epochs - 1):
            model.eval()
            val_loss = 0.0
            with torch.no_grad():
                for val_batch in val_dataloader:
                    val_batch_loss = process_diffusion_batch(
                        args, model, val_batch, noise_scheduler, loss_fn, tokenizer_hf, text_encoder, accelerator
                    )
                    val_loss += val_batch_loss.item()
                    # Clear memory after each validation batch
                    del val_batch_loss
                    if torch.cuda.is_available():
                        torch.cuda.empty_cache()

            val_loss /= len(val_dataloader)

            if args.text_conditional and args.plot_validation_caption_score:
                # Compute caption match score for this data
                pipeline = TextConditionalDDPMPipeline(
                    unet=accelerator.unwrap_model(model), 
                    scheduler=noise_scheduler,
                    text_encoder=text_encoder,
                    tokenizer=tokenizer_hf if args.pretrained_language_model else None,
                    supports_pretrained_split=args.split_pretrained_sentences
                ).to(accelerator.device)
                # Only use the positive captions for scoring

                inference_steps = args.num_inference_timesteps
                # TODO: These should be argparse parameters
                guidance_scale = common_settings.GUIDANCE_SCALE
                avg_caption_score, _, _ = calculate_caption_score_and_samples(
                    accelerator.device, pipeline, val_dataloader, inference_steps, guidance_scale, args.seed,
                    id_to_char=id_to_char, char_to_id=char_to_id, tile_descriptors=tile_descriptors, describe_absence=args.describe_absence,
                    output=False, height=scene_height, width=scene_width
                )
            else:
                # Is this how this should behave in the unconditional case?
                # Or should I justs use 0 or -1?
                avg_caption_score = None

            model.train()

            # Log caption match score
            if args.text_conditional and args.plot_validation_caption_score and accelerator.is_local_main_process and caption_score_log_file:
                with open(caption_score_log_file, 'a') as f:
                    log_entry = {
                        "epoch": epoch,
                        "caption_score": avg_caption_score,                
                        "step": global_step,
                        "timestamp": datetime.now().strftime("%Y-%m-%d %H:%M:%S")
                    }
                    f.write(json.dumps(log_entry) + '\n')

            # Early stopping logic: check if EITHER metric improved in the epoch
            val_loss_improved = val_loss is not None and val_loss < best_val_loss
            caption_score_improved = avg_caption_score is not None and avg_caption_score > best_caption_score

            # Save best model if BOTH metrics improve, or if validation loss improves
            # CONSIDER: Save the model if either metric improves? Base improvement on the best of the two?
            if caption_score_improved:
                best_caption_score = avg_caption_score

            if val_loss_improved: # consider caption_score_improved too?
                best_val_loss = val_loss
                best_epoch = epoch

                best_model_state = {
                    'epoch': epoch,
                    'model_state_dict': model.state_dict(),
                    'optimizer_state_dict': optimizer.state_dict(),
                    'val_loss': val_loss,
                    'caption_score': avg_caption_score,
                }

            # Early stopping logic: Conditional training end when both validation and caption metrics stop improving
            # and unconditional training ends when validation loss stops improving
            if args.text_conditional and args.plot_validation_caption_score:
                no_improvement = not val_loss_improved and not caption_score_improved
            else:
                no_improvement = not val_loss_improved

            if no_improvement:
                epochs_since_improvement = epoch - best_epoch
                if args.text_conditional and args.plot_validation_caption_score:
                    print(f"No improvement in val loss or caption score for {epochs_since_improvement}/{patience} epochs.")
                else:
                    print(f"No improvement in val loss for {epochs_since_improvement}/{patience} epochs.")
                if epochs_since_improvement >= patience:
                    if args.text_conditional and args.plot_validation_caption_score:
                        print(f"\nEarly stopping triggered. Best val loss: {best_val_loss:.4f}, Best caption score: {best_caption_score:.4f}")
                    else:
                        print(f"\nEarly stopping triggered. Best val loss: {best_val_loss:.4f}")
                    if best_model_state is not None:
                        model.load_state_dict(best_model_state['model_state_dict'])
                    early_stop = True
        
        # Log metrics including validation loss
        log_metrics(epoch, avg_train_loss, lr_scheduler.get_last_lr()[0], val_loss=val_loss, step=global_step)
        
        # Print epoch summary (similar to train_mlm.py)
        if val_dataloader is not None and (epoch % args.validate_epochs == 0 or epoch == args.num_epochs - 1):
            val_result = f"{val_loss:.4f}" if val_loss is not None else "N/A"
            print(
                f"Epoch {epoch+1} of {args.num_epochs}, "
                f"Loss: {avg_train_loss:.4f}, "
                f"Val Loss: {val_result}, "
                f"Caption Score: {avg_caption_score if avg_caption_score is not None else 'N/A'}"
                f"No improvement in val loss or caption score for {epochs_since_improvement} of {patience} epochs."
            )
        else:
            print(
                f"Epoch {epoch+1} of {args.num_epochs}, "
                f"Loss: {avg_train_loss:.4f}"
                f"No improvement in val loss for {epochs_since_improvement} of {patience} epochs."
            )

        # Generate and save sample levels every N epochs
        if epoch % args.save_image_epochs == 0 or epoch == args.num_epochs - 1:
            # Switch to eval mode
            model.eval()
            
            # Create the appropriate pipeline for generation
            if args.text_conditional:
                pipeline = TextConditionalDDPMPipeline(
                    unet=accelerator.unwrap_model(model), 
                    scheduler=noise_scheduler,
                    text_encoder=text_encoder,
                    tokenizer=tokenizer_hf if args.pretrained_language_model else None, 
                    supports_pretrained_split=args.split_pretrained_sentences
                ).to(accelerator.device)
                                
                # Use the raw negative captions instead of tokens
                with torch.no_grad():
                    samples = pipeline(
                        batch_size=4,
                        generator=torch.Generator(device=accelerator.device).manual_seed(args.seed),
                        num_inference_steps = args.num_inference_timesteps, # Fewer steps needed for inference
                        output_type="tensor",
                        height=scene_height,
                        width=scene_width,
                        caption=sample_captions,
                        show_progress_bar=False,
                        negative_prompt=sample_negative_captions if args.negative_prompt_training else None 
                    ).images
            else:
                # For unconditional generation
                pipeline = UnconditionalDDPMPipeline(
                    unet=accelerator.unwrap_model(model), 
                    scheduler=noise_scheduler
                )
                if sprite_scaling_factors is not None:
                    pipeline.give_sprite_scaling_factors(sprite_scaling_factors)

                
                # Generate sample levels
                with torch.no_grad():
                    samples = pipeline(
                        batch_size=4,
                        height=scene_height,
                        width=scene_width,
                        generator=torch.Generator(device=accelerator.device).manual_seed(args.seed),
                        num_inference_steps = args.num_inference_timesteps, # Fewer steps needed for inference
                        output_type="tensor",
                        show_progress_bar=False,
                    ).images

            # Convert one-hot samples to tile indices and visualize
            # TODO: Add prompt support
            prompts = sample_captions if args.text_conditional else None
            visualize_samples(samples, os.path.join(args.output_dir, f"samples_epoch_{epoch}"), prompts=prompts)
            
        # Save model every N epochs
        if epoch % args.save_model_epochs == 0 or epoch == args.num_epochs - 1:
            # Save the model
            if args.text_conditional:
                pipeline = TextConditionalDDPMPipeline(
                    unet=accelerator.unwrap_model(model), 
                    scheduler=noise_scheduler,
                    text_encoder=text_encoder,
                    tokenizer=tokenizer_hf if args.pretrained_language_model else None,
                    supports_pretrained_split=args.split_pretrained_sentences
                ).to(accelerator.device)
                # Save negative prompt support flag if enabled
                if args.negative_prompt_training:
                    pipeline.supports_negative_prompt = True
            else:
                pipeline = UnconditionalDDPMPipeline(
                    unet=accelerator.unwrap_model(model), 
                    scheduler=noise_scheduler
                )
                if sprite_scaling_factors is not None:
                    pipeline.give_sprite_scaling_factors(sprite_scaling_factors)
                
            # Ensure all processes are synchronized
            accelerator.wait_for_everyone()
            pipeline.save_pretrained(os.path.join(args.output_dir, f"checkpoint-{epoch}"))
    
    try:
        # Clean up plotting resources
        if accelerator.is_local_main_process and plotter:
            # Better thread cleanup
            if plot_thread and plot_thread.is_alive():
                plotter.stop_plotting()
                plot_thread.join(timeout=5.0)
                if plot_thread.is_alive():
                    print("Warning: Plot thread did not terminate properly")
            if caption_score_plot_thread and caption_score_plot_thread.is_alive():
                caption_score_plotter.stop_plotting()
                caption_score_plot_thread.join(timeout=5.0)
                if caption_score_plot_thread.is_alive():
                    print("Warning: Caption score plot thread did not terminate properly")

        # Force CUDA cleanup
        if torch.cuda.is_available():
            torch.cuda.synchronize()
            torch.cuda.empty_cache()

        # Ensure all processes are synchronized
        accelerator.wait_for_everyone()

    finally:
        # Close progress bar and TensorBoard writer
        progress_bar.close()
        
        # Final model save
        if args.text_conditional:
            pipeline = TextConditionalDDPMPipeline(
                unet=accelerator.unwrap_model(model), 
                scheduler=noise_scheduler,
                text_encoder=text_encoder,
                tokenizer=tokenizer_hf if args.pretrained_language_model else None,
                supports_pretrained_split=args.split_pretrained_sentences
            ).to(accelerator.device)
        else:
            pipeline = UnconditionalDDPMPipeline(
                unet=accelerator.unwrap_model(model), 
                scheduler=noise_scheduler
            )
            if sprite_scaling_factors is not None:
                pipeline.give_sprite_scaling_factors(sprite_scaling_factors)
            
        pipeline.save_pretrained(args.output_dir)

# Add function to load config from JSON
def load_config_from_json(config_path):
    """Load hyperparameters from a JSON config file."""
    try:
        with open(config_path, 'r') as f:
            config = json.load(f)
            print(f"Configuration loaded from {config_path}")
            
            # Print the loaded config for verification
            print("Loaded hyperparameters:")
            for key, value in config.items():
                print(f"  {key}: {value}")
                
            return config
    except (json.JSONDecodeError, FileNotFoundError) as e:
        print(f"Error loading config file: {e}")
        raise e

def update_args_from_config(args, config):
    """Update argparse namespace with values from config."""
    # Convert config dict to argparse namespace
    for key, value in config.items():
        if hasattr(args, key):
            setattr(args, key, value)
    return args

def prepare_conditioned_batch(args, tokenizer_hf, text_encoder, scenes, captions, timesteps, device, negative_captions=None):
    """
    Prepares the batch for training with text conditioning.

    Embedding shape expectations:
    - If args.split_pretrained_sentences: 
        combined_embeddings shape is [batch, num_phrases, embedding_dim]
    - If args.pretrained_language_model (no split): 
        combined_embeddings shape is [batch, 1, embedding_dim]
    - Else (token embedding): 
        combined_embeddings shape is [batch, num_tokens, embedding_dim]

    Returns:
        combined_embeddings: torch.Tensor
        scenes_for_train: torch.Tensor
        timesteps_for_train: torch.Tensor
    """
    #Prepares the batch for training with text conditioning.
    with torch.no_grad():         
        if args.split_pretrained_sentences:
            # Each caption is split into phrases; embedding shape: [batch, num_phrases, embedding_dim]
            combined_embeddings = st_helper.get_embeddings_split(batch_size=len(captions),
                                                       tokenizer=tokenizer_hf,
                                                       model=text_encoder,
                                                       captions=captions,
                                                       neg_captions=negative_captions,
                                                       device=device)
        elif args.pretrained_language_model:
            # Each caption is embedded as a single vector; shape: [batch, 1, embedding_dim]
            combined_embeddings = st_helper.get_embeddings(batch_size=len(captions),
                                                       tokenizer=tokenizer_hf,
                                                       model=text_encoder,
                                                       captions=captions,
                                                       neg_captions=negative_captions,
                                                       device=device)
            
        else:
            # Token-level embedding; shape: [batch, num_tokens, embedding_dim]
            combined_embeddings = text_model.get_embeddings(batch_size=len(captions),
                                                       tokenizer=text_encoder.tokenizer,
                                                       text_encoder=text_encoder,
                                                       captions=captions,
                                                       neg_captions=negative_captions,
                                                       device=device)

<<<<<<< HEAD
        # After obtaining combined_embeddings in prepare_conditioned_batch
        if args.split_pretrained_sentences:
            # [batch, num_phrases, embedding_dim]
            assert combined_embeddings.ndim == 3, "Expected [batch, num_phrases, embedding_dim] for split_pretrained_sentences"
            assert combined_embeddings.shape[0] == len(captions), "Batch size mismatch in split_pretrained_sentences"
        elif args.pretrained_language_model:
            # [batch, 1, embedding_dim]
            assert combined_embeddings.ndim == 3, "Expected [batch, 1, embedding_dim] for pretrained_language_model"
            assert combined_embeddings.shape[0] == len(captions), "Batch size mismatch in pretrained_language_model"
            assert combined_embeddings.shape[1] == 1, "Expected singleton phrase dimension for pretrained_language_model"
        else:
            # [batch, num_tokens, embedding_dim]
            assert combined_embeddings.ndim == 3, "Expected [batch, num_tokens, embedding_dim] for token embedding"
            assert combined_embeddings.shape[0] == len(captions), "Batch size mismatch in token embedding"
=======
        repeat_factor = 3 if args.negative_prompt_training else 2
        if args.split_pretrained_sentences:
            # [batch, num_phrases, embedding_dim]
            assert combined_embeddings.ndim == 3, "Expected [batch, num_phrases, embedding_dim] for split_pretrained_sentences"
            assert combined_embeddings.shape[0] == len(captions)*repeat_factor, f"Batch size mismatch in split_pretrained_sentences: shape {combined_embeddings.shape} and captions {len(captions)}"
        elif args.pretrained_language_model:
            # [batch, 1, embedding_dim]
            assert combined_embeddings.ndim == 3, "Expected [batch, 1, embedding_dim] for pretrained_language_model"
            assert combined_embeddings.shape[0] == len(captions)*repeat_factor, f"Batch size mismatch in pretrained_language_model: shape {combined_embeddings.shape} and captions {len(captions)}"
            assert combined_embeddings.shape[1] == 1, f"Expected singleton phrase dimension for pretrained_language_model: shape {combined_embeddings.shape}"
        else:
            # [batch, num_tokens, embedding_dim]
            assert combined_embeddings.ndim == 3, "Expected [batch, num_tokens, embedding_dim] for token embedding"
            assert combined_embeddings.shape[0] == len(captions)*repeat_factor, f"Batch size mismatch in token embedding: shape {combined_embeddings.shape} and captions {len(captions)}"
>>>>>>> 7cd08ebe

        if args.negative_prompt_training:
            scenes_for_train = torch.cat([scenes] * 3)  # Repeat scenes three times
            timesteps_for_train = torch.cat([timesteps] * 3)  # Repeat timesteps three times
        else:
            # Original classifier-free guidance with just uncond and cond
            scenes_for_train = torch.cat([scenes] * 2)  # Repeat scenes twice
            timesteps_for_train = torch.cat([timesteps] * 2)  # Repeat timesteps twice

        return combined_embeddings, scenes_for_train, timesteps_for_train

def process_diffusion_batch(
    args, model, batch, noise_scheduler, loss_fn, tokenizer_hf, text_encoder, accelerator
):
    """
    Handles a single batch for training or validation.
    """ 
    if args.negative_prompt_training:
        scenes, captions, negative_captions = batch
    else:
        scenes, captions = batch
        negative_captions = None

    scenes = scenes.to(accelerator.device)

    timesteps = torch.randint(
        0, noise_scheduler.config.num_train_timesteps, (scenes.shape[0],), device=accelerator.device
    ).long()
    

    if args.text_conditional: #Here's the big difference between the two training modes
        #If we're using text conditioning, we need to prepare the embeddings
        combined_embeddings, scenes_for_train, timesteps_for_train = prepare_conditioned_batch(
            args, tokenizer_hf, text_encoder, scenes, captions, timesteps, accelerator.device, negative_captions=negative_captions
        )
    else: #Otherwise they can be set as is
        combined_embeddings, scenes_for_train, timesteps_for_train = None, scenes, timesteps

    noise = torch.randn_like(scenes_for_train)
    noisy_scenes = noise_scheduler.add_noise(scenes_for_train, noise, timesteps_for_train)
    
    if args.text_conditional:
        noise_pred = model(noisy_scenes, timesteps_for_train, encoder_hidden_states=combined_embeddings).sample
    else: # unconditional model does not allow encoder_hidden_states parameter
        noise_pred = model(noisy_scenes, timesteps_for_train).sample

    target_noise = noise
    batch_loss = loss_fn(
        noise_pred, target_noise, scenes_for_train, noisy_scenes,
        timesteps=timesteps_for_train, scheduler=noise_scheduler
    )
    return batch_loss

if __name__ == "__main__":
     main()<|MERGE_RESOLUTION|>--- conflicted
+++ resolved
@@ -880,22 +880,6 @@
                                                        neg_captions=negative_captions,
                                                        device=device)
 
-<<<<<<< HEAD
-        # After obtaining combined_embeddings in prepare_conditioned_batch
-        if args.split_pretrained_sentences:
-            # [batch, num_phrases, embedding_dim]
-            assert combined_embeddings.ndim == 3, "Expected [batch, num_phrases, embedding_dim] for split_pretrained_sentences"
-            assert combined_embeddings.shape[0] == len(captions), "Batch size mismatch in split_pretrained_sentences"
-        elif args.pretrained_language_model:
-            # [batch, 1, embedding_dim]
-            assert combined_embeddings.ndim == 3, "Expected [batch, 1, embedding_dim] for pretrained_language_model"
-            assert combined_embeddings.shape[0] == len(captions), "Batch size mismatch in pretrained_language_model"
-            assert combined_embeddings.shape[1] == 1, "Expected singleton phrase dimension for pretrained_language_model"
-        else:
-            # [batch, num_tokens, embedding_dim]
-            assert combined_embeddings.ndim == 3, "Expected [batch, num_tokens, embedding_dim] for token embedding"
-            assert combined_embeddings.shape[0] == len(captions), "Batch size mismatch in token embedding"
-=======
         repeat_factor = 3 if args.negative_prompt_training else 2
         if args.split_pretrained_sentences:
             # [batch, num_phrases, embedding_dim]
@@ -910,7 +894,6 @@
             # [batch, num_tokens, embedding_dim]
             assert combined_embeddings.ndim == 3, "Expected [batch, num_tokens, embedding_dim] for token embedding"
             assert combined_embeddings.shape[0] == len(captions)*repeat_factor, f"Batch size mismatch in token embedding: shape {combined_embeddings.shape} and captions {len(captions)}"
->>>>>>> 7cd08ebe
 
         if args.negative_prompt_training:
             scenes_for_train = torch.cat([scenes] * 3)  # Repeat scenes three times
