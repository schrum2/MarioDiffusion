--- conflicted
+++ resolved
@@ -280,11 +280,7 @@
         args.tileset='datasets\MM_Simple_Tileset.json'
     elif args.game == "MM-Full":
         args.num_tiles = common_settings.MM_FULL_TILE_COUNT
-<<<<<<< HEAD
         args.tileset='..\TheVGLC\MegaMan\MM.json'
-=======
-        args.tileset='datasets\MM.json'
->>>>>>> 44d4660f
     else:
         raise ValueError(f"Unknown game: {args.game}")
 
