--- conflicted
+++ resolved
@@ -104,12 +104,9 @@
     parser.add_argument("--legend_cols", type=int, default=1, help="Number of columns for the legend")
     parser.add_argument("--loc", type=str, default="best", help="Where the legend is displayed")
     parser.add_argument("--bbox", nargs="+", default=None, help="bbox parameters for the legend")
-<<<<<<< HEAD
-=======
     group = parser.add_mutually_exclusive_group()
     group.add_argument("--scatter", action="store_true", help="Show individual values as x-marks (default)")
     group.add_argument("--errorbar", action="store_true", help="Show error bars (standard error) on bars instead of scatter")
->>>>>>> ffb9c8a8
     return parser.parse_args()
 
 def get_bar_color(model_name, mode, mode_list=None, colors=None):
@@ -269,10 +266,6 @@
         means = []
         std_errs = []
         for model in sorted_models:
-<<<<<<< HEAD
-            # values = data[model][mode]
-=======
->>>>>>> ffb9c8a8
             values = data[model].get(mode, [])
             mean_val = sum(values) / len(values) if values else 0
             means.append(mean_val)
@@ -288,10 +281,6 @@
 
         # Plot bars for each model
         for j, model in enumerate(sorted_models):
-<<<<<<< HEAD
-            #print(f"Processing model {model} in mode {mode}")  # Debug print
-=======
->>>>>>> ffb9c8a8
             color = get_bar_color(model, mode, modes, colors)
             is_mariogpt = "MarioGPT" in model
 
@@ -311,22 +300,6 @@
             should_add_to_legend = not has_added_mode_to_legend[mode] and not is_mariogpt
             if should_add_to_legend:
                 has_added_mode_to_legend[mode] = True
-<<<<<<< HEAD
-            
-            plt.barh(
-                bar_positions[j],
-                means[j],
-                height=bar_width,
-                color=color,
-                edgecolor='black',
-                label=MODE_DISPLAY_NAMES[mode] if should_add_to_legend else None,
-                alpha=0.6
-            )
-
-            # Scatter plot for individual values
-            if args.plot_file == "evaluation_metrics.json":
-                #values = data[model][mode]
-=======
 
             # Plot bar with or without error bar
             if args.errorbar:
@@ -356,7 +329,6 @@
 
             # Scatter plot for individual values (default or --scatter)
             if (not args.errorbar) and args.plot_file == "evaluation_metrics.json":
->>>>>>> ffb9c8a8
                 values = data[model].get(mode, [])
                 if values:  # Only plot if we have values
                     y_position = x[j] + offsets[i]
