import os
import json
import matplotlib.pyplot as plt
import argparse
from collections import defaultdict
from verify_data_complete import find_numbered_directories

# Which modes are valid for which model types
VALID_MODES_BY_TYPE = {
    "conditional": {"real", "random", "short", "long", "real_full"},
    "unconditional": {"short", "long"},
    "wgan": {"short"},
    "fdm": {"real", "random"},
    "MarioGPT": {"short"},
}

def detect_model_type(model_name):
    if "-conditional-" in model_name:
        return "conditional"
    elif "-unconditional" in model_name:
        return "unconditional"
    elif "-wgan" in model_name:
        return "wgan"
    elif "-fdm-" in model_name:
        return "fdm"
    elif "MarioGPT" in model_name:
        return "MarioGPT"
    return "unknown"


def extract_prefix(name):
    if "-unconditional" in name:
        # return re.sub(r"-unconditional\d+", "-unconditional", name)
        return "Mar1and2-unconditional"
    elif "-wgan" in name:
        # return re.sub(r"-wgan\d+", "-wgan", name)
        return "Mar1and2-wgan"
    elif "MarioGPT" in name:
        return "MarioGPT_metrics"
    return name.rstrip("0123456789").rstrip("-_")

# TODO: Add a commandline flag that when set, will indicate that we want to compute metrics with all 7687 real samples. That should reflect here
# Instead of returning evaluation_metrics.json, return evaluation_metrics_full.json
def get_metrics_path(base_dir, mode, plot_file, full_metrics=False):
    model_name = os.path.basename(base_dir)

    if "-conditional-" in model_name: # TODO: handle full case
        if mode in {"short", "long"}:
            # e.g. Mar1and2-conditional-absence5-conditional-samples-short
            cond_dir = f"{base_dir}-unconditional-samples-{mode}"
            return os.path.join(cond_dir, plot_file)
        elif mode in {"real", "random"}:
            # e.g. Mar1and2-conditional-absence5/samples-from-real-Mar1and2-captions/evaluation_metrics.json
            subdir = f"samples-from-{mode}-Mar1and2-captions"
            return os.path.join(base_dir, subdir, plot_file)
        
        elif mode in {"real_full"}:
            if full_metrics:
                subdir = f"samples-from-real-Mar1and2-captions"
                return os.path.join(base_dir,subdir, "evaluation_metrics_full.json")
            else: 
                return None
 

    elif "-fdm-" in model_name: # TODO: handle full case
        # fdm case is always subdir
        if mode in {"real", "random"}:
            subdir = f"samples-from-{mode}-Mar1and2-captions"
            return os.path.join(base_dir, subdir, plot_file)
        elif mode in {"real_full"}:
            if full_metrics:
                subdir = f"samples-from-real-Mar1and2-captions"
                return os.path.join(base_dir,subdir, "evaluation_metrics_full.json")
            else: 
                None

    elif "unconditional" in model_name:
        if mode == "short":
            return os.path.join(f"{base_dir}-unconditional-samples-short", plot_file)
        # e.g. Mar1and2-unconditional29-unconditional-samples-short
        elif mode == "long":
            return os.path.join(f"{base_dir}-unconditional-samples-long", plot_file)

    elif "-wgan" in model_name:
        return os.path.join(f"{base_dir}-samples", plot_file)

    elif "MarioGPT" in model_name:
        return os.path.join(base_dir, f"{mode}_levels", plot_file)
    else:
        print(f"[WARNING] Unknown model type for: {model_name}")
        return None

def parse_args():
    parser = argparse.ArgumentParser(description="Compare models across modes.")
    parser.add_argument("--modes", nargs="+", default=["real", "random"],
                        help="List of modes to compare (e.g., real random short)")
    parser.add_argument("--metric", type=str, default="average_min_edit_distance",
                        help="Metric key in evaluation_metrics.json to plot")
    parser.add_argument("--plot_file", type=str, default="evaluation_metrics.json", help="File with metrics to plot")
    parser.add_argument("--save", action="store_true", help="Stores resulting pdfs in a folder named comparison_plots")
    parser.add_argument("--plot_label", type=str, default=None, help="Label for the outputted plot")
    parser.add_argument("--full_metrics", action="store_true", help="Flag that indicates we will be plotting real_full")
    return parser.parse_args()

def get_bar_color(model_name, mode, mode_list=None, colors=None):
    if "MarioGPT" in model_name:
        return 'red'
    return MODE_COLORS.get(mode, "#cccccc")

# Desired plotting order
MODE_ORDER = ["real_full", "real", "random", "short"]

# Add mode name mapping for legend labels
MODE_DISPLAY_NAMES = {
    "short": "unconditional",
    "real": "real (100)",
    "random": "random",
    "long": "long",
    "real_full": "real (full)",
}

MODE_COLORS = {
    "real_full": "#e78ac3",   # pink
    "real": "#fc8d62",        # orange
    "random": "#8da0cb",      # blue
    "short": "#66c2a5",       # greenish
}

def main():
    args = parse_args()
    
    metric_key = args.metric

<<<<<<< HEAD
    # Ensure modes are in the desired order and present in the input
    modes = [m for m in MODE_ORDER if m in args.modes or (m == "real_full" and args.full_metrics)]
    modes = list(reversed(modes))  # Reverse to control legend/bar order
    print(f"Comparing modes: {modes}")
=======
    # Add mode name mapping for legend labels
    if args.metric == "beaten" and set(args.modes) == {"real", "random", "short", "long"}:
        mode_display_names = {
            "short": "unconditional short",
            "real": "real",
            "random": "random",
            "long": "unconditional long"
        }
    else:
        mode_display_names = {
            "short": "unconditional",
            "real": "real",
            "random": "random",
            "long": "long"
        }
>>>>>>> eaf8b3c6

    numbered_dirs = find_numbered_directories()

    if not numbered_dirs:
        print("No matching directories found.")
        return

    parent_dir = os.path.dirname(numbered_dirs[0][0])
    save_dir = os.path.join(parent_dir, "comparison_plots")
    os.makedirs(save_dir, exist_ok=True)

    grouped = defaultdict(list)
    for dir_path, num, dir_type in numbered_dirs:
        prefix = extract_prefix(dir_path)
        grouped[prefix].append(dir_path)

    data = defaultdict(lambda: defaultdict(list))

    for prefix, dirs in grouped.items():
        model_type = detect_model_type(prefix)
        valid_modes = VALID_MODES_BY_TYPE.get(model_type, set())
    
        for mode in modes:
            if mode == "real_full" and model_type not in {"conditional", "fdm"}:
                continue
            if mode not in valid_modes and mode != "real_full":
                continue
            
            for d in dirs:
                metrics_path = get_metrics_path(d, mode, args.plot_file, args.full_metrics)
                if not metrics_path or not os.path.exists(metrics_path):
                    print(f"[SKIP] Missing: {metrics_path}")
                    continue
                try:
                    with open(metrics_path, 'r') as f:
                        metrics = json.load(f)
                except Exception as e:
                    print(f"[SKIP] Failed to read {metrics_path}: {e}")
                    continue
                val = metrics.get(metric_key)
                if val is not None:
                    data[prefix][mode].append(val)
                    print(f"Adding a value to prefix {prefix}")
                else:
                    print(f"[SKIP] {metric_key} missing in: {metrics_path}")

    model_names = list(data.keys())


    from util.naming_conventions import model_name_map as model_list, get_model_name_map_and_order

    model_label_map, clean_labels_sorted = get_model_name_map_and_order()
    
    sorted_models = list(map(lambda x : x[0], model_list))
    sorted_models = list(reversed(sorted_models))
    clean_labels_sorted = list(reversed(clean_labels_sorted))
    
    # Plotting
    bar_width = 0.35
    num_models = len(sorted_models)
    num_modes = len(modes)
    x = [i * (bar_width * num_modes + 0.3) for i in range(num_models)]
    offsets = [(i - (num_modes - 1) / 2) * bar_width for i in range(num_modes)]

    plt.rcParams.update({
        'font.size': 22,
        'axes.labelsize': 22,
        'axes.titlesize': 22,
        'xtick.labelsize': 22,
        'ytick.labelsize': 22,
        'legend.fontsize': 16,
        'legend.title_fontsize': 22,
        'figure.titlesize': 22
    })
    
    # ✅ Embed TrueType fonts in the PDF
    plt.rcParams['pdf.fonttype'] = 42

    plt.figure(figsize=(12, 12))

<<<<<<< HEAD
    colors = ['#66c2a5', '#fc8d62', '#8da0cb', '#e78ac3']  # Colorblind-friendly, light colors
=======
    if args.metric == "beaten" and set(args.modes) == {"real", "random", "short", "long"}:
        colors = ['#66c2a5', '#fc8d62', '#8da0cb', "#d383dd"]  # Add a distinct color for 'long'
    else:
        colors = ['#66c2a5', '#fc8d62', '#8da0cb'] # Colorblind-friendly, light colors
>>>>>>> eaf8b3c6
    has_added_mode_to_legend = {mode: False for mode in modes}  # Track which modes are in legend

    for i, mode in enumerate(modes):
        means = []
        for model in sorted_models:
            values = data[model][mode]
            mean_val = sum(values) / len(values) if values else 0
            means.append(mean_val)

        bar_positions = [xi + offsets[i] for xi in x]

        # Plot bars for each model
        for j, model in enumerate(sorted_models):
            print(f"Processing model {model} in mode {mode}")  # Debug print
            color = get_bar_color(model, mode, modes, colors)
            is_mariogpt = "MarioGPT" in model
            
            # Add mode to legend only once per mode, and never for MarioGPT
            should_add_to_legend = not has_added_mode_to_legend[mode] and not is_mariogpt
            if should_add_to_legend:
                has_added_mode_to_legend[mode] = True
            
            plt.barh(
                bar_positions[j],
                means[j],
                height=bar_width,
                color=color,
                edgecolor='black',
                label=MODE_DISPLAY_NAMES[mode] if should_add_to_legend else None,
                alpha=0.6
            )

            # Scatter plot for individual values
            if args.plot_file == "evaluation_metrics.json":
                values = data[model][mode]
                if values:  # Only plot if we have values
                    y_position = x[j] + offsets[i]
                    plt.scatter(
                        values,
                        [y_position] * len(values),
                        color='black',
                        marker='x',
                        zorder=10
                    )

    plt.yticks(ticks=x, labels=clean_labels_sorted)
    
    if args.plot_label:
        plt.xlabel(args.plot_label, labelpad=10)
    else:
        plt.xlabel(metric_key.replace("_", " ").capitalize(), labelpad=10)

    handles, labels = plt.gca().get_legend_handles_labels()
    if args.metric == "beaten":
        plt.legend(
            loc='lower left',
            bbox_to_anchor=(-0.45, -0.075),  # Move legend outside to the bottom left
            frameon=True,
            edgecolor='black',
        )
    else:
        plt.legend(
            handles[::-1],
            labels[::-1],
            loc='best',
            frameon=True,
            edgecolor='black',
        )

    plt.grid(True, axis='x', linestyle='--', alpha=0.5)
    plt.tight_layout(pad=2)

    if args.save:
        renamed_modes = [
            "unconditional" if m == "short"
            else "full real samples" if m == "real_full"
            else m
            for m in modes
        ]
                
        filename = f"comparison_{'_'.join(reversed(renamed_modes))}_{metric_key}.pdf"
        save_path = os.path.join(save_dir, filename)
        
        # Delete existing file if it exists
        if os.path.exists(save_path):
            os.remove(save_path)
            
        plt.savefig(save_path, bbox_inches='tight', dpi=300, pad_inches=0)
        print(f"Plot saved as: {save_path}")
    else:
        plt.show()

if __name__ == "__main__":
    main()<|MERGE_RESOLUTION|>--- conflicted
+++ resolved
@@ -131,12 +131,11 @@
     
     metric_key = args.metric
 
-<<<<<<< HEAD
     # Ensure modes are in the desired order and present in the input
     modes = [m for m in MODE_ORDER if m in args.modes or (m == "real_full" and args.full_metrics)]
     modes = list(reversed(modes))  # Reverse to control legend/bar order
     print(f"Comparing modes: {modes}")
-=======
+
     # Add mode name mapping for legend labels
     if args.metric == "beaten" and set(args.modes) == {"real", "random", "short", "long"}:
         mode_display_names = {
@@ -152,7 +151,6 @@
             "random": "random",
             "long": "long"
         }
->>>>>>> eaf8b3c6
 
     numbered_dirs = find_numbered_directories()
 
@@ -233,14 +231,10 @@
 
     plt.figure(figsize=(12, 12))
 
-<<<<<<< HEAD
-    colors = ['#66c2a5', '#fc8d62', '#8da0cb', '#e78ac3']  # Colorblind-friendly, light colors
-=======
     if args.metric == "beaten" and set(args.modes) == {"real", "random", "short", "long"}:
         colors = ['#66c2a5', '#fc8d62', '#8da0cb', "#d383dd"]  # Add a distinct color for 'long'
     else:
         colors = ['#66c2a5', '#fc8d62', '#8da0cb'] # Colorblind-friendly, light colors
->>>>>>> eaf8b3c6
     has_added_mode_to_legend = {mode: False for mode in modes}  # Track which modes are in legend
 
     for i, mode in enumerate(modes):
