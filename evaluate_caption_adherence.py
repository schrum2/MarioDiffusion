import argparse
import os
import torch
from torch.utils.data import DataLoader
import random
import numpy as np
from datetime import datetime
from level_dataset import LevelDataset, visualize_samples
import json
from models.text_diffusion_pipeline import TextConditionalDDPMPipeline
from models.fdm_pipeline import FDMPipeline
from level_dataset import visualize_samples, convert_to_level_format, samples_to_scenes
from create_ascii_captions import assign_caption, save_level_data
from LR_create_ascii_captions import assign_caption as lr_assign_caption
from LR_create_ascii_captions import save_level_data as lr_save_level_data
from captions.util import extract_tileset 
from captions.caption_match import compare_captions
from captions.LR_caption_match import compare_captions as lr_compare_captions
from tqdm.auto import tqdm
import util.common_settings as common_settings
from models.fdm_pipeline import FDMPipeline
from util.plotter import Plotter  

def parse_args():
    parser = argparse.ArgumentParser(description="Evaluate caption adherence for a pretrained text-conditional diffusion model for tile-based level generation")
    
    # Dataset args
    parser.add_argument("--model_path", type=str, required=True, help="Path to the trained diffusion model")
    parser.add_argument("--json", type=str, default="SMB1_LevelsAndCaptions.json", help="Path to dataset json file")
    parser.add_argument("--num_tiles", type=int, default=common_settings.MARIO_TILE_COUNT, help="Number of tile types")
    parser.add_argument("--batch_size", type=int, default=32, help="Training batch size") 
        
    parser.add_argument("--seed", type=int, default=42, help="Random seed for reproducibility")
    parser.add_argument("--inference_steps", type=int, default=common_settings.NUM_INFERENCE_STEPS, help="Number of denoising steps") # Large reduction from the 500 used during training
    parser.add_argument("--guidance_scale", type=float, default=common_settings.GUIDANCE_SCALE, help="Guidance scale for classifier-free guidance")
    parser.add_argument("--save_as_json", action="store_true", help="Save generated levels as JSON")
    parser.add_argument("--resume", action="store_true", help="Resume an interrupted checkpoint comparison run")

    # Used to generate captions when generating images
    parser.add_argument("--tileset", default='..\\TheVGLC\\Super Mario Bros\\smb.json', help="Descriptions of individual tile types")
    #parser.add_argument("--describe_locations", action="store_true", default=False, help="Include location descriptions in the captions")
    parser.add_argument("--describe_absence", action="store_true", default=False, help="Indicate when there are no occurrences of an item or structure")
    parser.add_argument("--width", type=int, default=common_settings.MARIO_WIDTH, help="Width of the generated levels")
    parser.add_argument("--height", type=int, default=common_settings.MARIO_HEIGHT, help="Height of the generated levels")

    # Output args
    parser.add_argument("--output_dir", type=str, default="text_to_level_results", help="Output directory if not comparing checkpoints (subdir of model directory)")
    parser.add_argument("--save_image_samples", action="store_true", help="Save generated levels in png files")

    parser.add_argument("--compare_checkpoints", action="store_true", default=False, help="Run comparison across all model checkpoints")

    return parser.parse_args()

def main():
    args = parse_args()

    device = "cuda" if torch.cuda.is_available() else "cpu"     # Save within the model path directory

    # Based on the number of tiles, decides which game to run
    if args.num_tiles == common_settings.MARIO_TILE_COUNT:
            tileset = '..\\TheVGLC\\Super Mario Bros\\smb.json'
            height = common_settings.MARIO_HEIGHT
            width = common_settings.MARIO_WIDTH
            path_to_json = args.json
    elif args.num_tiles == common_settings.LR_TILE_COUNT:
            tileset = '..\\TheVGLC\\Lode Runner\\Loderunner.json'
            height = common_settings.LR_HEIGHT
            width = common_settings.LR_WIDTH
            path_to_json = "datasets\LR_LevelsAndCaptions-regular.json"


    if not args.compare_checkpoints:
        args.output_dir = os.path.join(args.model_path, args.output_dir)
        # Check if output directory already exists
        if os.path.exists(args.output_dir):
            print(f"Error: Output directory '{args.output_dir}' already exists. Please remove it or specify a different output directory.")
            exit(1)
        # Create output directory
        os.makedirs(args.output_dir)

    _, id_to_char, char_to_id, tile_descriptors = extract_tileset(tileset)
        
    # Set seeds for reproducibility
    random.seed(args.seed)
    np.random.seed(args.seed)
    torch.manual_seed(args.seed)
    if torch.cuda.is_available():
        torch.cuda.manual_seed_all(args.seed)

    using_unet_pipe = False
    # TODO: This won't work if training terminated early, but there are still valid checkpoints I want to evaluate
    if(os.path.exists(os.path.join(args.model_path, "unet"))):
        #Default to getting the Diffusion pipeline
        using_unet_pipe = True
        pipe = TextConditionalDDPMPipeline.from_pretrained(args.model_path).to(device)
    else:
        #Get the FDM pipeline if "unet" doesn't exist
<<<<<<< HEAD
=======
        #TODO: This doesn't work with our new saving system
>>>>>>> c83d3703
        pipe = FDMPipeline.from_pretrained(os.path.join(args.model_path, "final-model")).to(device)

    assert(pipe.tokenizer is not None)

    # Initialize dataset
    dataset = LevelDataset(
        json_path=path_to_json,
        tokenizer=None,
        shuffle=False,
        mode="text",
        augment=False,
        num_tiles=args.num_tiles
    )

    # Create dataloader
    dataloader = DataLoader(
        dataset,
        batch_size=args.batch_size,
        shuffle=False,
        num_workers=4,
        drop_last=False
    )

    if args.compare_checkpoints:
        scores_by_epoch = track_caption_adherence(args, device, dataloader, id_to_char, char_to_id, tile_descriptors, using_unet_pipe)

    else:
        # Just run on one model and get samples as well
        avg_score, all_samples, all_prompts, _ = calculate_caption_score_and_samples(device, pipe, dataloader, args.inference_steps, args.guidance_scale, args.seed, id_to_char, char_to_id, tile_descriptors, args.describe_absence, output=False, height=height, width=width)

        print(f"Average caption adherence score: {avg_score:.4f}")
        print(f"Generated {len(all_samples)} level samples")
        
        if args.save_image_samples:
            visualize_samples(all_samples, args.output_dir, prompts=all_prompts)

        if args.save_as_json:
            scenes = samples_to_scenes(all_samples)
            if args.num_tiles == common_settings.MARIO_TILE_COUNT:
                save_level_data(scenes, args.tileset, os.path.join(args.output_dir, "all_levels.json"), False, args.describe_absence, exclude_broken=False, prompts=all_prompts)
            elif args.num_tiles == common_settings.LR_TILE_COUNT:
                tileset = '..\\TheVGLC\\Lode Runner\\Loderunner.json'
                lr_save_level_data(scenes, tileset, os.path.join(args.output_dir, "all_levels.json"), False, args.describe_absence)


def track_caption_adherence(args, device, dataloader, id_to_char, char_to_id, tile_descriptors, using_unet_pipe=True):

    if args.num_tiles == common_settings.MARIO_TILE_COUNT:
            tileset = '..\\TheVGLC\\Super Mario Bros\\smb.json'
            height = common_settings.MARIO_HEIGHT
            width = common_settings.MARIO_WIDTH
            path_to_json = args.json
    elif args.num_tiles == common_settings.LR_TILE_COUNT:
            tileset = '..\\TheVGLC\\Lode Runner\\Loderunner.json'
            height = common_settings.LR_HEIGHT
            width = common_settings.LR_WIDTH
            path_to_json = "datasets\LR_LevelsAndCaptions-regular.json"

    checkpoint_dirs = [
        (int(d.split("-")[-1]), os.path.join(args.model_path, d))
        for d in os.listdir(args.model_path)
        if os.path.isdir(os.path.join(args.model_path, d)) and d.startswith("checkpoint-")
    ]    
    checkpoint_dirs = sorted(checkpoint_dirs, key=lambda x: x[0])
    if os.path.isdir(os.path.join(args.model_path, "unet")):
        checkpoint_dirs.append((checkpoint_dirs[-1][0] + 1, args.model_path))

    # Prepare output paths
    scores_jsonl_path = os.path.join(args.model_path, f"{os.path.basename(path_to_json).split('.')[0]}_scores_by_epoch.jsonl")
    plot_png_path = os.path.join(args.model_path, f"{os.path.basename(path_to_json).split('.')[0]}_caption_scores_plot.png")

    # Handle file existence based on resume flag
    completed_epochs = set()
    if os.path.exists(scores_jsonl_path):
        if args.resume:
            # Create backup files with timestamp
            timestamp = datetime.now().strftime("%Y%m%d-%H%M%S")
            if os.path.exists(scores_jsonl_path):
                backup_jsonl = scores_jsonl_path.replace('.jsonl', f'_backup_{timestamp}.jsonl')
                os.rename(scores_jsonl_path, backup_jsonl)
                # Copy content back to original file
                with open(backup_jsonl, 'r') as src, open(scores_jsonl_path, 'w') as dst:
                    for line in src:
                        entry = json.loads(line)
                        completed_epochs.add(entry['epoch'])
                        dst.write(line)
            if os.path.exists(plot_png_path):
                backup_png = plot_png_path.replace('.png', f'_backup_{timestamp}.png')
                os.rename(plot_png_path, backup_png)
        else:
            print(f"Error: Output files already exist. Use --resume to continue from previous run.")
            exit(1)

    # Initialize Plotter
    plotter = Plotter(
        log_file=scores_jsonl_path,
        update_interval=0.1,
        left_key="score",
        right_key=None,
        left_label="Caption Score",
        right_label=None,
        output_png=plot_png_path
    )

    # Start plotting in a background thread
    import threading
    plot_thread = threading.Thread(target=plotter.start_plotting)
    plot_thread.daemon = True
    plotter.running = True
    plot_thread.start()
    scores_by_epoch = []
    with open(scores_jsonl_path, "a") as f:
        for epoch, checkpoint_dir in tqdm(checkpoint_dirs, desc="Evaluating Checkpoints"):
            if epoch in completed_epochs:
                print(f"Skipping already evaluated checkpoint: {checkpoint_dir}")
                continue
                
            print(f"Evaluating checkpoint: {checkpoint_dir}")
            if using_unet_pipe:
                pipe = TextConditionalDDPMPipeline.from_pretrained(checkpoint_dir).to(device)
            else:
                pipe = FDMPipeline.from_pretrained(checkpoint_dir).to(device)


            avg_score, _, _, _ = calculate_caption_score_and_samples(
                device, pipe, dataloader, args.inference_steps, args.guidance_scale, args.seed, id_to_char, char_to_id, tile_descriptors, args.describe_absence, output=False, width=width, height=height
            )

            print(f"Checkpoint {checkpoint_dir} - Average caption adherence score: {avg_score:.4f}")
            result = {"epoch": epoch, "score": avg_score, "checkpoint_dir": checkpoint_dir}
            f.write(json.dumps(result) + "\n")
            f.flush()  # Ensure it's written immediately

            scores_by_epoch.append((epoch, avg_score, checkpoint_dir))

            # Update the plot after each checkpoint
            plotter.update_plot()

    plotter.stop_plotting()
    plot_thread.join(timeout=1)

    return scores_by_epoch

def calculate_caption_score_and_samples(device, pipe, dataloader, inference_steps, guidance_scale, random_seed, id_to_char, char_to_id, tile_descriptors, describe_absence, height, width, output=True):
    
    #With persistent_workers being set to true at creation, the dataset mode cannot be changed
    #without creating a new dataset, because all of the workers present are working with the old
    #version. This creates a new dataset to avoid this issue entierly
    original_mode = dataloader.dataset.mode
    if original_mode == "diff_text":
        dataset = dataloader.dataset
        dataset.mode = "text"
        dataloader = DataLoader(
            dataset,
            batch_size=dataloader.batch_size,
            shuffle=False,
            num_workers=4,
            drop_last=False,
            persistent_workers=False
        )
        

    score_sum = 0.0
    total_count = 0
    all_samples = []
    all_prompts = []
    compare_all_scores = []
    for batch_idx, batch in enumerate(dataloader):
        with torch.no_grad():  # Disable gradient computation to save memory            
            if dataloader.dataset.negative_captions:
                # For negative captions, batch is (positive_captions, negative_captions)
                positive_captions, negative_captions = batch  # Unpack the batch directly
                param_values = {
                    "caption": list(positive_captions),
                    "negative_prompt": list(negative_captions),
                    "num_inference_steps": inference_steps,
                    "height": height,
                    "width": width,
                    "guidance_scale": guidance_scale,
                    "output_type": "tensor",
                    "batch_size": len(positive_captions)
                }
            elif isinstance(pipe, FDMPipeline):
                param_values = {
                    "caption": list(batch),
                    "batch_size": len(batch),
                }
            else:
                param_values = {
                    "caption": list(batch),
                    "num_inference_steps": inference_steps,
                    "height": height,
                    "width": width,
                    "guidance_scale": guidance_scale,
                    "output_type": "tensor",
                    "batch_size": len(batch)
                }

            generator = torch.Generator(device).manual_seed(int(random_seed))
            # Generate a batch of samples at once
            samples = pipe(generator=generator, **param_values).images  # (batch_size, ...)
            #print("samples.shape", samples.shape)
            for i in range(len(samples)):
                if dataloader.dataset.negative_captions:
                    caption = positive_captions[i]
                else:
                    caption = batch[i]
                    
                all_prompts.append(caption)

                sample = samples[i].unsqueeze(0)
                #print("sample.shape", sample.shape)
                sample_indices = convert_to_level_format(sample)
                #print("first sample_indices", sample_indices[0])
                scene = sample_indices[0].tolist()  # Always just one scene: (1,16,16)
                #quit()
                if height == common_settings.LR_HEIGHT:
                    actual_caption = lr_assign_caption(scene, id_to_char, char_to_id, tile_descriptors, False, describe_absence)
                elif height == common_settings.MARIO_HEIGHT:
                    actual_caption = assign_caption(scene, id_to_char, char_to_id, tile_descriptors, False, describe_absence)

                if output: print(f"\t{caption}")
                if height == common_settings.LR_HEIGHT:
                    compare_score = lr_compare_captions(caption, actual_caption)
                elif height == common_settings.MARIO_HEIGHT:
                    compare_score = compare_captions(caption, actual_caption)

                if output: print(f"\tcompare_score: {compare_score}")
                compare_all_scores.append(compare_score)

                score_sum += compare_score
                total_count += 1

                all_samples.append(sample)  # Append the generated sample to the list
                del sample, sample_indices, scene, actual_caption  # Remove unused variables

        torch.cuda.empty_cache()  # Clear GPU VRAM cache

        if output: print(f"Batch {batch_idx+1}/{len(dataloader)}:")

    avg_score = score_sum / total_count
    # Concatenate all batches
    all_samples = torch.cat(all_samples, dim=0)[:total_count]

    dataloader.dataset.mode=original_mode

    return (avg_score, all_samples, all_prompts, compare_all_scores) 
    # Adding this return value broke code in MANY places. Cannot do this unless you make sure that all calls to this function expect 4 values
    # Found all references of this method and made them all return 4 values

if __name__ == "__main__":
    main()<|MERGE_RESOLUTION|>--- conflicted
+++ resolved
@@ -95,10 +95,7 @@
         pipe = TextConditionalDDPMPipeline.from_pretrained(args.model_path).to(device)
     else:
         #Get the FDM pipeline if "unet" doesn't exist
-<<<<<<< HEAD
-=======
         #TODO: This doesn't work with our new saving system
->>>>>>> c83d3703
         pipe = FDMPipeline.from_pretrained(os.path.join(args.model_path, "final-model")).to(device)
 
     assert(pipe.tokenizer is not None)
