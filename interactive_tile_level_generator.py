--- conflicted
+++ resolved
@@ -19,11 +19,8 @@
 from models.pipeline_loader import get_pipeline
 from level_dataset import append_absence_captions, remove_duplicate_phrases
 from captions.caption_match import TOPIC_KEYWORDS
-<<<<<<< HEAD
 from ascii_data_browser import TileViewer
-=======
 from models.fdm_pipeline import FDMPipeline
->>>>>>> 50d8c43a
 
 
 # Add the parent directory to sys.path so sibling folders can be imported
@@ -829,11 +826,7 @@
             import tempfile, json
             level = self.get_sample_output(idx, use_snes_graphics=self.use_snes_graphics.get())
             #print("Level to play:", level)
-<<<<<<< HEAD
             level.play(game="loderunner", level_idx=1)
-=======
-            level.play(game="LR", level_idx=idx)
->>>>>>> 50d8c43a
         else:
             #Default: Mario play logic
             level = self.get_sample_output(idx, use_snes_graphics=self.use_snes_graphics.get())
