"""
This module provides utility functions for comparing level layouts through various metrics.

The functions in this module operate on level layouts represented as 2D lists/arrays
where each element represents a tile. The specific tile representation can be arbitrary
(characters, integers, etc.) as long as equality comparison is supported between tiles.
"""

from typing import List, Dict, Sequence, TypeVar, Union
import sys
import os
import traceback
<<<<<<< HEAD
from captions.caption_match import compare_captions
=======
from util.sampler import MMNEATSimulator
from interactive_tile_level_generator import compare_captions
>>>>>>> 73cd48ef

# Add the parent directory to the system path to import the extract_tileset function
sys.path.append(os.path.dirname(os.path.dirname(os.path.abspath(__file__))))
sys.path.append(os.path.join(os.path.dirname(os.path.dirname(os.path.abspath(__file__))), 'captions'))

from captions.caption_match import TOPIC_KEYWORDS

from create_ascii_captions import assign_caption, extract_tileset
import numpy as np
import json

# Type variable for the tile type
T = TypeVar('T')

#tileset_path = '..\TheVGLC\Super Mario Bros\smb.json'
tileset_path = os.path.join(
    os.path.dirname(os.path.dirname(os.path.dirname(os.path.abspath(__file__)))),
    'TheVGLC',
    'Super Mario Bros',
    'smb.json'
)

# Ensure the tileset path exists
try:
    title_chars, id_to_char, char_to_id, tile_descriptors = extract_tileset(tileset_path)
except FileNotFoundError:
    print("\nError: Could not find tileset file!")
    print("\nExpected directory structure:")
    print("GitHub/")
    print("├── MarioDiffusion/")
    print("│   └── util/")
    print("│       └── metrics.py")
    print("└── TheVGLC/")
    print("    └── Super Mario Bros/")
    print("        └── smb.json")

    print("\nActual directory structure:")
    base_dir = os.path.dirname(os.path.dirname(os.path.dirname(os.path.abspath(__file__))))
    print(f"Base directory: {base_dir}")
    try:
        for root, dirs, files in os.walk(base_dir):
            level = root.replace(base_dir, '').count(os.sep)
            indent = '│   ' * level
            print(f"{indent}└── {os.path.basename(root)}/")
            for file in files:
                print(f"{indent}    └── {file}")
    except Exception as e:
        print(f"Error walking directory: {e}")

    raise

def edit_distance(level1: Sequence[Sequence[T]], level2: Sequence[Sequence[T]]) -> int:
    """
    Calculate the edit distance between two levels, defined as the number of differing tiles.
    
    Args:
        level1: First level layout as a 2D sequence of tiles
        level2: Second level layout as a 2D sequence of tiles
        
    Returns:
        The number of positions where the tiles differ between the two levels
        
    Raises:
        ValueError: If the levels have different dimensions
    """
    if not level1 or not level2:
        raise ValueError("Levels cannot be empty")
        
    if len(level1) != len(level2) or len(level1[0]) != len(level2[0]):
        raise ValueError(
            f"Levels must have same dimensions. Got {len(level1)}x{len(level1[0])} "
            f"vs {len(level2)}x{len(level2[0])}"
        )
    
    return sum(
        tile1 != tile2
        for row1, row2 in zip(level1, level2)
        for tile1, tile2 in zip(row1, row2)
    )

def min_edit_distance(level: Sequence[Sequence[T]], 
                     level_collection: Sequence[Sequence[Sequence[T]]]) -> int:
    """
    Find the minimum edit distance between a level and any level in a collection.
    
    Args:
        level: The level layout to compare against the collection
        level_collection: A sequence of level layouts to compare against
        
    Returns:
        The minimum edit distance found between the input level and any level
        in the collection
        
    Raises:
        ValueError: If level_collection is empty or if any level has different
                   dimensions from the input level
    """
    if not level_collection:
        raise ValueError("Level collection cannot be empty")
        
    try:
        distances = [edit_distance(level, other) for other in level_collection if other != level]
        return min(distances)
    except ValueError as e:
        raise ValueError("All levels in collection must have same dimensions as input level") from e

def average_min_edit_distance(level_collection: List[List[List[int]]]) -> float:
    """
    Calculate the average minimum edit distance between each level and all other levels.
    
    Args:
        level_collection: List of level layouts
        
    Returns:
        Average of minimum edit distances
    """
    if len(level_collection) < 2:
        raise ValueError("Need at least 2 levels to compare")
        
    total_min_distance = 0
    
    for i, level in enumerate(level_collection):
        # Create list of all levels except current one
        other_levels = level_collection[:i] + level_collection[i+1:]
        min_dist = min_edit_distance(level, other_levels)
        total_min_distance += min_dist
        
    return total_min_distance / len(level_collection)

def average_generated_edit_distance(
    generated_levels: List[List[List[int]]],
    game_levels: List[List[List[int]]]
) -> float:
    """
    Calculate the average minimum edit distance between generated levels and game levels

    Args:
        generated_levels (List[List[List[int]]]): Generated level dataset
        game_levels (List[List[List[int]]]): Game level dataset

    Returns:
        float: the average minimum edit distance between generated levels and game levels
    """
    if not generated_levels or not game_levels:
        print("Warning: One or both level lists are empty. Returning 0.0")
        return 0.0
    
    average_distance = 0.0
    
    for level in generated_levels:
        average_distance += min_edit_distance(level, game_levels) # Calculate the min edit distance for each generated level
        
    average_distance /= len(generated_levels)  # Average over all generated levels
    return average_distance
    

def remove_absence_captions(captions: List[str], feature: str) -> List[str]:
    """
    Remove captions that only describe the absence of features.
    
    Args:
        captions: List of caption strings
        feature: Feature to check for absence caption(e.g. "pipe" or "cannon")
    Returns:
        List of captions excluding absence descriptions like "no broken pipes"
    """
    # Clean captions by removing "no broken" phrases. Does not remove the caption, rather changes it
    cleaned_captions = [
        caption.replace(f"no broken {feature}s", "").replace(f"no broken {feature}", "")
        for caption in captions
    ]
    return cleaned_captions

def count_broken_feature_mentions(captions: List[str], feature: str) -> float:
    """
    Calculate percentage of captions mentioning a broken feature
    
    Args:
        captions: List of caption strings
        feature: Feature to check ("pipe" or "cannon")
    
    Returns:
        Percentage of captions mentioning broken feature
    """
    # Remove absence captions first
    cleaned_captions = remove_absence_captions(captions, feature)
    if not cleaned_captions:
        print(f"Warning: No captions found after cleaning for feature '{feature}'")
        return 0.0
    
    # Count mentions of broken feature
    broken_count = sum(
        f"broken {feature}" in caption.lower()
        for caption in cleaned_captions
    )
    
    # Returns percent of broken feature mentions over
    return (broken_count / len(cleaned_captions)) * 100 

def analyze_broken_features_from_data(data: List[Dict], feature: str) -> float:
    """
    Analyze broken features from list of scene/caption dictionaries
    
    Args:
        data: List of dictionaries containing 'caption' keys
        feature: Feature to check ("pipe" or "cannon")
    
    Returns:
        Percentage of scenes with broken feature
    """
    captions = [entry['caption'] for entry in data if 'caption' in entry] # isolate captions
    
    if not captions: # Exception handling for no captions
        print(f"Warning: No captions found in data for feature '{feature}'")
        return 0.0
    
    return count_broken_feature_mentions(captions, feature)

def analyze_broken_features_from_scenes(scenes: List[List[List[int]]], feature: str) -> float:
    """
    Analyze broken features from raw scene data by generating captions
    
    Args:
        scenes: List of scene layouts
        feature: Feature to check ("pipe" or "cannon")
    
    Returns:
        Percentage of scenes with broken feature
    """
    captions = [ # Generate captions for each scene
        assign_caption(
            scene,
            id_to_char,
            char_to_id,
            tile_descriptors,
            describe_locations=False,
            describe_absence=False
        ) 
        for scene in scenes
    ]
    
    if not captions: # Exception handling for no captions
        print(f"Warning: No captions generated for scenes with feature '{feature}'")
        return 0.0
    
    # Use the generated captions to cound broken feature mentions
    return count_broken_feature_mentions(captions, feature)

# Convenience functions for pipes specifically
def analyze_broken_pipes(data: Union[List[str], List[Dict], List[List[List[int]]]]) -> float:
    """
    Analyze broken pipes in data, handling different input formats
    
    Args:
        data: Either list of captions, scene/caption dicts, or scenes
        
    Returns:
        Percentage of scenes with broken pipes
    """
    if not data:
        return 0.0
        
    # Determine data type and call appropriate function
    if isinstance(data[0], str):
        return count_broken_feature_mentions(data, "pipe")
    elif isinstance(data[0], dict):
        return analyze_broken_features_from_data(data, "pipe")
    else:
        return analyze_broken_features_from_scenes(data, "pipe")

# Convenience functions for cannons specifically
def analyze_broken_cannons(data: Union[List[str], List[Dict], List[List[List[int]]]]) -> float:
    """
    Analyze broken cannons in data, handling different input formats
    
    Args:
        data: Either list of captions, scene/caption dicts, or scenes
        
    Returns:
        Percentage of scenes with broken cannons
    """
    if not data:
        return 0.0
        
    # Determine data type and call appropriate function
    if isinstance(data[0], str):
        return count_broken_feature_mentions(data, "cannon")
    elif isinstance(data[0], dict):
        return analyze_broken_features_from_data(data, "cannon")
    else:
        return analyze_broken_features_from_scenes(data, "cannon")
    
    
def analyze_phrase_targeting(
    prompt_caption_pairs: List[tuple[str, str]],
    target_phrase: str,
    strict: bool
) -> tuple[int, int, int, int]:
    """
    Analyze how well the model targets specific phrases in generation    
    
    Args:
        prompt_caption_pairs: List of (input_prompt, generated_caption) pairs
        target_phrase: Specific phrase to look for (e.g. "two pipes")
        
    Returns:
        Tuple containing:
        - true_positives: Count where phrase apprears in both prompt and generation
        - false_positives: Count where phrase appears in generation but not prompt
        - false_negatives: Count where phrase appears in prompt but not generation
        - true_negatives: Count where phrase does not appear in either
    """
    true_positives = 0
    false_positives = 0
    false_negatives = 0
    true_negatives = 0
    
    # Normalize the target phrase for comparison
    target_phrase = target_phrase.lower().strip()
        
    for prompt, caption in prompt_caption_pairs:
        # Normalize prompt and caption
        prompt = prompt.lower().strip()
        caption = caption.lower().strip()
        
        # Determine presence of the phrase or topic
        if strict:
            in_prompt = target_phrase in prompt
            in_caption = target_phrase in caption
        else:
            # Non-strict: Check if the target phrase's topic is present
            in_prompt = any(topic in prompt for topic in TOPIC_KEYWORDS if topic in target_phrase)
            in_caption = any(topic in caption for topic in TOPIC_KEYWORDS if topic in target_phrase)
        
        # Update counts based on presence
        if in_prompt and in_caption:
            true_positives += 1
        elif not in_prompt and in_caption:
            false_positives += 1
        elif not in_prompt and not in_caption:
            true_negatives += 1
        else:  # in_prompt and not in_caption
            false_negatives += 1
    
    return (true_positives, false_positives, true_negatives, false_negatives)

def percent_perfect_match(prompt_caption_pairs: List[tuple[str, str]]) -> float:
    """
    Calculate the percentage of perfect matches between prompts and captions.
    
    Args:
        prompt_caption_pairs: List of (input_prompt, generated_caption) pairs
    
    Returns:
        Percentage of perfect matches
    """
    if not prompt_caption_pairs:
        raise ValueError("The list of prompt-caption pairs cannot be empty")
    
    total_pairs = len(prompt_caption_pairs)
    perfect_match_count = 0
    partial_match_count = 0
    no_match_count = 0
    
    for prompt, caption in prompt_caption_pairs:
        if not isinstance(prompt, str) or not isinstance(caption, str):
            raise ValueError("Both prompt and caption must be strings")
        compare_score, exact_matches, partial_matches, excess_phrases = compare_captions(
            prompt, caption, return_matches=True
        )
        
        # Check for perfect match (all phrases match exactly)
        if compare_score == 1.0 and not excess_phrases:
            perfect_match_count += 1
        elif exact_matches > 0:
            # Check for at least one matching phrase
            partial_match_count += 1
        else:
            # No matches at all
            no_match_count += 1
            
    # Calculate percentages
    perfect_match_percentage = (perfect_match_count / total_pairs) * 100
    partial_match_percentage = (partial_match_count / total_pairs) * 100
    no_match_percentage = (no_match_count / total_pairs) * 100
    
    return {
        "perfect_match_percentage": perfect_match_percentage,
        "perfect_match_count": perfect_match_count,
        "partial_match_percentage": partial_match_percentage,
        "partial_match_count": partial_match_count,
        "no_match_percentage": no_match_percentage,
        "no_match_count": no_match_count
    }

def calculate_phrase_metrics(
    prompt_caption_pairs: List[tuple[str, str]],
    target_phrase: str,
    strict: bool
) -> dict:
    """
    Calculate precision, recall, and F1 score for a specific phrase.
    
    Args:
        prompt_caption_pairs: List of (input_prompt, generated_caption) pairs
        target_phrase: Specific phrase to analyze (e.g., "two pipes")
    
    Returns:
        A dictionary containing:
        - true_positives
        - false_positives
        - true_negatives
        - false_negatives
        - precision
        - recall
        - f1_score
    """
    # Get counts from analyze_phrase_targeting
    tp, fp, tn, fn = analyze_phrase_targeting(prompt_caption_pairs, target_phrase, strict)
    
    # Calculate metrics
    total = tp + fp + tn + fn
    precision = tp / (tp + fp) if (tp + fp) > 0 else 0
    recall = tp / (tp + fn) if (tp + fn) > 0 else 0
    f1 = 2 * (precision * recall) / (precision + recall) if (precision + recall) > 0 else 0
    
    return {
        "true_positives": tp,
        "false_positives": fp,
        "true_negatives": tn,
        "false_negatives": fn,
        "precision": precision,
        "recall": recall,
        "f1_score": f1,
        "total": total
    }

def astar_metrics(
    levels: list[list[str]],
    num_runs: int = 3,
    simulator_kwargs: dict = None
) -> list[dict]:
    """
    This function runs the SNES A* algorithm on each level multiple times 
    to return averaged performance metrics.
    
    Args:
        levels: A list of levels in the list of strings format used by MarioGPT
        num_runs: Run SNES A* code for each level num_runs times
        simulator_kwargs: Additional keyword arguments to pass to the MMNEATSimulator constructor
    
    Returns:
        A list of dictionaries of organized results indicating how A* performed on each level
    """

    simulator_kwargs = simulator_kwargs or {}
    results = []

    for idx, level in enumerate(levels):
        run_metrics = []
        for run in range(num_runs):
            try:
                sim = MMNEATSimulator(level, **simulator_kwargs)
                output = sim.astar(render=False)
            except Exception as e:
                print(f"Error running A* on level {idx}, run {run}: {e}")
                continue

            # Parse output string (key:value per line)
            metrics = {}

            for line in output.strip().splitlines():
                if ':' in line:
                    key, value = line.split(':', 1)
                    key = key.strip()
                    value = value.strip()
                    # Try to convert to float/int/bool if possible
                    if value.lower() in ("true", "false"):
                        value = value.lower() == "true"
                    else:
                        try:
                            if '.' in value:
                                value = float(value)
                            else:
                                value = int(value)
                        except Exception:
                            pass
                    metrics[key] = value

            # # for debugging
            # print(f"Run {run + 1} metrics for level {idx + 1}")
            # print("computeDistancePassed: {:.1f}".format(metrics.get("computeDistancePassed", 0)))
            # print("jumpActionsPerformed: {}".format(metrics.get("jumpActionsPerformed", 0)))
            # print("killsTotal: {}".format(metrics.get("killsTotal", 0)))
            # print("lengthOfLevelPassedCells: {}".format(metrics.get("lengthOfLevelPassedCells", 0)))
            # print("lengthOfLevelPassedPhys: {:.1f}".format(metrics.get("lengthOfLevelPassedPhys", 0)))
            # print("totalLengthOfLevelCells: {}".format(metrics.get("totalLengthOfLevelCells", 0)))
            # print("totalLengthOfLevelPhys: {:.1f}".format(metrics.get("totalLengthOfLevelPhys", 0)))
            # print("numberOfGainedCoins: {}".format(metrics.get("numberOfGainedCoins", 0)))
            # print("timeSpentOnLevel: {}".format(metrics.get("timeSpentOnLevel", 0)))
            # print("computeBasicFitness: {:.4f}".format(metrics.get("computeBasicFitness", 0)))
            # print("computeJumpFraction: {:.4f}".format(metrics.get("computeJumpFraction", 0)))
            # print("beaten: {}\n".format(metrics.get("beaten", False)))

            run_metrics.append(metrics)

        # Aggregate/average metrics across runs
        if not run_metrics:
            results.append({"level_index": idx + 1, "error": "No successful runs"})
            continue

        # Find all metric keys
        keys = set().union(*run_metrics)
        avg_metrics = {"level_index": idx + 1}
        for key in keys:
            values = [m[key] for m in run_metrics if key in m]
            if all(isinstance(v, (int, float)) for v in values):
                avg_metrics[key] = sum(values) / len(values)
            elif all(isinstance(v, bool) for v in values):
                avg_metrics[key] = sum(v for v in values) / len(values)  # percent True
            else:
                avg_metrics[key] = values  # fallback: list of values

        # # for debugging
        # print(f"Average metrics for level {idx + 1}\n")
        # print("computeDistancePassed: {:.1f}".format(avg_metrics.get("computeDistancePassed", 0)))
        # print("jumpActionsPerformed: {}".format(avg_metrics.get("jumpActionsPerformed", 0)))
        # print("killsTotal: {}".format(avg_metrics.get("killsTotal", 0)))
        # print("lengthOfLevelPassedCells: {}".format(avg_metrics.get("lengthOfLevelPassedCells", 0)))
        # print("lengthOfLevelPassedPhys: {:.1f}".format(avg_metrics.get("lengthOfLevelPassedPhys", 0)))
        # print("totalLengthOfLevelCells: {}".format(avg_metrics.get("totalLengthOfLevelCells", 0)))
        # print("totalLengthOfLevelPhys: {:.1f}".format(avg_metrics.get("totalLengthOfLevelPhys", 0)))
        # print("numberOfGainedCoins: {}".format(avg_metrics.get("numberOfGainedCoins", 0)))
        # print("timeSpentOnLevel: {}".format(avg_metrics.get("timeSpentOnLevel", 0)))
        # print("computeBasicFitness: {:.4f}".format(avg_metrics.get("computeBasicFitness", 0)))
        # print("computeJumpFraction: {:.4f}".format(avg_metrics.get("computeJumpFraction", 0)))
        # print("beaten: {}\n".format(avg_metrics.get("beaten", False)))

        results.append(avg_metrics)

    return results

if __name__ == "__main__":
    # Base directory for datasets
    base_dir = os.path.dirname(os.path.dirname(os.path.abspath(__file__)))


    """
    Expected Results (based on previous runs):
    
    Super Mario Bros 1:
    - Average Edit Distance: ~10.1
    
    Super Mario Bros 2:
    - Average Edit Distance: ~11.3
    
    Super Mario Land:
    - Average Edit Distance: ~14.6

    Combined SMB1+2:
    - Average Edit Distance: ~10.6
    
    All Mario Games:
    - Average Edit Distance: ~11.6
    """
    # Paths to the JSON files
    generated_file_path = "c:\\Users\\salas2\\Documents\\GitHub\\MarioDiffusion\\TESTING_Broken_Features.json"
    game_levels_file_path = "c:\\Users\\salas2\\Documents\\GitHub\\MarioDiffusion\\datasets\\SMB1_LevelsAndCaptions-regular.json"

    try:
        # Load the generated dataset
        with open(generated_file_path, "r") as generated_file:
            generated_data = json.load(generated_file)
            generated_levels = [entry["scene"] for entry in generated_data if "scene" in entry]

        # Load the actual game levels dataset
        with open(game_levels_file_path, "r") as game_levels_file:
            game_data = json.load(game_levels_file)
            game_levels = [entry["scene"] for entry in game_data if "scene" in entry]

        # Test average_generated_edit_distance
        print(f"Loaded {len(generated_levels)} generated levels and {len(game_levels)} game levels.")
        print(f"Calculating average min edit distance between generated levels and game levels...")
        avg_edit_distance = average_generated_edit_distance(generated_levels, game_levels)
        print(f"Average Generated Edit Distance: {avg_edit_distance:.2f}")

    except FileNotFoundError as e:
        print(f"Error: File not found - {e.filename}")
    except json.JSONDecodeError as e:
        print(f"Error: Invalid JSON format - {e}")
    except Exception as e:
        print(f"An unexpected error occurred: {e}")<|MERGE_RESOLUTION|>--- conflicted
+++ resolved
@@ -9,13 +9,8 @@
 from typing import List, Dict, Sequence, TypeVar, Union
 import sys
 import os
-import traceback
-<<<<<<< HEAD
+from util.sampler import MMNEATSimulator
 from captions.caption_match import compare_captions
-=======
-from util.sampler import MMNEATSimulator
-from interactive_tile_level_generator import compare_captions
->>>>>>> 73cd48ef
 
 # Add the parent directory to the system path to import the extract_tileset function
 sys.path.append(os.path.dirname(os.path.dirname(os.path.abspath(__file__))))
