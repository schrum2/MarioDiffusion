--- conflicted
+++ resolved
@@ -9,10 +9,6 @@
 from typing import List, Dict, Sequence, TypeVar, Union
 import sys
 import os
-<<<<<<< HEAD
-=======
-import traceback
->>>>>>> 54a5b274
 from util.sampler import MMNEATSimulator
 from captions.caption_match import compare_captions
 from util.sampler import scene_to_ascii
@@ -468,24 +464,6 @@
     }
 
 def astar_metrics(
-<<<<<<< HEAD
-    levels: list[list[str]],
-    num_runs: int = 3,
-    simulator_kwargs: dict = None
-) -> list[dict]:
-    """
-    This function runs the SNES A* algorithm on each level multiple times 
-    to return averaged performance metrics.
-    
-    Args:
-        levels: A list of levels in the list of strings format used by MarioGPT
-        num_runs: Run SNES A* code for each level num_runs times
-        simulator_kwargs: Additional keyword arguments to pass to the MMNEATSimulator constructor
-    
-    Returns:
-        A list of dictionaries of organized results indicating how A* performed on each level
-    """
-=======
     levels: list[list[int]],
     num_runs: int = 3,
     simulator_kwargs: dict = None
@@ -504,7 +482,6 @@
     """
     # Convert levels into a list of lists of strings using scene_to_ascii(scene, self.id_to_char)
     levels = [scene_to_ascii(level, id_to_char) for level in levels]
->>>>>>> 54a5b274
 
     simulator_kwargs = simulator_kwargs or {}
     results = []
@@ -514,14 +491,10 @@
         for run in range(num_runs):
             try:
                 sim = MMNEATSimulator(level, **simulator_kwargs)
-<<<<<<< HEAD
-                output = sim.astar(render=False)
-=======
                 # # Run A* without rendering
                 # output = sim.astar(render=False)
                 # Run A* with rendering (commented out for performance)
                 output = sim.astar()
->>>>>>> 54a5b274
             except Exception as e:
                 print(f"Error running A* on level {idx}, run {run}: {e}")
                 continue
@@ -547,22 +520,6 @@
                             pass
                     metrics[key] = value
 
-<<<<<<< HEAD
-            # # for debugging
-            # print(f"Run {run + 1} metrics for level {idx + 1}")
-            # print("computeDistancePassed: {:.1f}".format(metrics.get("computeDistancePassed", 0)))
-            # print("jumpActionsPerformed: {}".format(metrics.get("jumpActionsPerformed", 0)))
-            # print("killsTotal: {}".format(metrics.get("killsTotal", 0)))
-            # print("lengthOfLevelPassedCells: {}".format(metrics.get("lengthOfLevelPassedCells", 0)))
-            # print("lengthOfLevelPassedPhys: {:.1f}".format(metrics.get("lengthOfLevelPassedPhys", 0)))
-            # print("totalLengthOfLevelCells: {}".format(metrics.get("totalLengthOfLevelCells", 0)))
-            # print("totalLengthOfLevelPhys: {:.1f}".format(metrics.get("totalLengthOfLevelPhys", 0)))
-            # print("numberOfGainedCoins: {}".format(metrics.get("numberOfGainedCoins", 0)))
-            # print("timeSpentOnLevel: {}".format(metrics.get("timeSpentOnLevel", 0)))
-            # print("computeBasicFitness: {:.4f}".format(metrics.get("computeBasicFitness", 0)))
-            # print("computeJumpFraction: {:.4f}".format(metrics.get("computeJumpFraction", 0)))
-            # print("beaten: {}\n".format(metrics.get("beaten", False)))
-=======
             # for debugging
             print(f"Run {run + 1} metrics for level {idx + 1}")
             print("computeDistancePassed: {:.1f}".format(metrics.get("computeDistancePassed", 0)))
@@ -577,7 +534,6 @@
             print("computeBasicFitness: {:.4f}".format(metrics.get("computeBasicFitness", 0)))
             print("computeJumpFraction: {:.4f}".format(metrics.get("computeJumpFraction", 0)))
             print("beaten: {}\n".format(metrics.get("beaten", False)))
->>>>>>> 54a5b274
 
             run_metrics.append(metrics)
 
@@ -598,22 +554,6 @@
             else:
                 avg_metrics[key] = values  # fallback: list of values
 
-<<<<<<< HEAD
-        # # for debugging
-        # print(f"Average metrics for level {idx + 1}\n")
-        # print("computeDistancePassed: {:.1f}".format(avg_metrics.get("computeDistancePassed", 0)))
-        # print("jumpActionsPerformed: {}".format(avg_metrics.get("jumpActionsPerformed", 0)))
-        # print("killsTotal: {}".format(avg_metrics.get("killsTotal", 0)))
-        # print("lengthOfLevelPassedCells: {}".format(avg_metrics.get("lengthOfLevelPassedCells", 0)))
-        # print("lengthOfLevelPassedPhys: {:.1f}".format(avg_metrics.get("lengthOfLevelPassedPhys", 0)))
-        # print("totalLengthOfLevelCells: {}".format(avg_metrics.get("totalLengthOfLevelCells", 0)))
-        # print("totalLengthOfLevelPhys: {:.1f}".format(avg_metrics.get("totalLengthOfLevelPhys", 0)))
-        # print("numberOfGainedCoins: {}".format(avg_metrics.get("numberOfGainedCoins", 0)))
-        # print("timeSpentOnLevel: {}".format(avg_metrics.get("timeSpentOnLevel", 0)))
-        # print("computeBasicFitness: {:.4f}".format(avg_metrics.get("computeBasicFitness", 0)))
-        # print("computeJumpFraction: {:.4f}".format(avg_metrics.get("computeJumpFraction", 0)))
-        # print("beaten: {}\n".format(avg_metrics.get("beaten", False)))
-=======
         # for debugging
         print(f"Average metrics for level {idx + 1}\n")
         print("computeDistancePassed: {:.1f}".format(avg_metrics.get("computeDistancePassed", 0)))
@@ -628,7 +568,6 @@
         print("computeBasicFitness: {:.4f}".format(avg_metrics.get("computeBasicFitness", 0)))
         print("computeJumpFraction: {:.4f}".format(avg_metrics.get("computeJumpFraction", 0)))
         print("beaten: {}\n".format(avg_metrics.get("beaten", False)))
->>>>>>> 54a5b274
 
         results.append(avg_metrics)
 
