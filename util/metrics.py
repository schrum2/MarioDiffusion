"""
This module provides utility functions for comparing level layouts through various metrics.

The functions in this module operate on level layouts represented as 2D lists/arrays
where each element represents a tile. The specific tile representation can be arbitrary
(characters, integers, etc.) as long as equality comparison is supported between tiles.
"""

from typing import List, Dict, Sequence, TypeVar, Union
import sys
import os
import traceback
<<<<<<< HEAD
from util.sampler import MMNEATSimulator
=======
from interactive_tile_level_generator import compare_captions
>>>>>>> c3021534

# Add the parent directory to the system path to import the extract_tileset function
sys.path.append(os.path.dirname(os.path.dirname(os.path.abspath(__file__))))
sys.path.append(os.path.join(os.path.dirname(os.path.dirname(os.path.abspath(__file__))), 'captions'))

from captions.caption_match import TOPIC_KEYWORDS

from create_ascii_captions import assign_caption, extract_tileset
import numpy as np
import json

# Type variable for the tile type
T = TypeVar('T')

#tileset_path = '..\TheVGLC\Super Mario Bros\smb.json'
tileset_path = os.path.join(
    os.path.dirname(os.path.dirname(os.path.dirname(os.path.abspath(__file__)))),
    'TheVGLC',
    'Super Mario Bros',
    'smb.json'
)

# Ensure the tileset path exists
try:
    title_chars, id_to_char, char_to_id, tile_descriptors = extract_tileset(tileset_path)
except FileNotFoundError:
    print("\nError: Could not find tileset file!")
    print("\nExpected directory structure:")
    print("GitHub/")
    print("├── MarioDiffusion/")
    print("│   └── util/")
    print("│       └── metrics.py")
    print("└── TheVGLC/")
    print("    └── Super Mario Bros/")
    print("        └── smb.json")

    print("\nActual directory structure:")
    base_dir = os.path.dirname(os.path.dirname(os.path.dirname(os.path.abspath(__file__))))
    print(f"Base directory: {base_dir}")
    try:
        for root, dirs, files in os.walk(base_dir):
            level = root.replace(base_dir, '').count(os.sep)
            indent = '│   ' * level
            print(f"{indent}└── {os.path.basename(root)}/")
            for file in files:
                print(f"{indent}    └── {file}")
    except Exception as e:
        print(f"Error walking directory: {e}")

    raise

def edit_distance(level1: Sequence[Sequence[T]], level2: Sequence[Sequence[T]]) -> int:
    """
    Calculate the edit distance between two levels, defined as the number of differing tiles.
    
    Args:
        level1: First level layout as a 2D sequence of tiles
        level2: Second level layout as a 2D sequence of tiles
        
    Returns:
        The number of positions where the tiles differ between the two levels
        
    Raises:
        ValueError: If the levels have different dimensions
    """
    if not level1 or not level2:
        raise ValueError("Levels cannot be empty")
        
    if len(level1) != len(level2) or len(level1[0]) != len(level2[0]):
        raise ValueError(
            f"Levels must have same dimensions. Got {len(level1)}x{len(level1[0])} "
            f"vs {len(level2)}x{len(level2[0])}"
        )
    
    return sum(
        tile1 != tile2
        for row1, row2 in zip(level1, level2)
        for tile1, tile2 in zip(row1, row2)
    )

def min_edit_distance(level: Sequence[Sequence[T]], 
                     level_collection: Sequence[Sequence[Sequence[T]]]) -> int:
    """
    Find the minimum edit distance between a level and any level in a collection.
    
    Args:
        level: The level layout to compare against the collection
        level_collection: A sequence of level layouts to compare against
        
    Returns:
        The minimum edit distance found between the input level and any level
        in the collection
        
    Raises:
        ValueError: If level_collection is empty or if any level has different
                   dimensions from the input level
    """
    if not level_collection:
        raise ValueError("Level collection cannot be empty")
        
    try:
        distances = [edit_distance(level, other) for other in level_collection if other != level]
        return min(distances)
    except ValueError as e:
        raise ValueError("All levels in collection must have same dimensions as input level") from e

def average_min_edit_distance(level_collection: List[List[List[int]]]) -> float:
    """
    Calculate the average minimum edit distance between each level and all other levels.
    
    Args:
        level_collection: List of level layouts
        
    Returns:
        Average of minimum edit distances
    """
    if len(level_collection) < 2:
        raise ValueError("Need at least 2 levels to compare")
        
    total_min_distance = 0
    
    for i, level in enumerate(level_collection):
        # Create list of all levels except current one
        other_levels = level_collection[:i] + level_collection[i+1:]
        min_dist = min_edit_distance(level, other_levels)
        total_min_distance += min_dist
        
    return total_min_distance / len(level_collection)

def average_generated_edit_distance(
    generated_levels: List[List[List[int]]],
    game_levels: List[List[List[int]]]
) -> float:
    """
    Calculate the average minimum edit distance between generated levels and game levels

    Args:
        generated_levels (List[List[List[int]]]): Generated level dataset
        game_levels (List[List[List[int]]]): Game level dataset

    Returns:
        float: the average minimum edit distance between generated levels and game levels
    """
    if not generated_levels or not game_levels:
        print("Warning: One or both level lists are empty. Returning 0.0")
        return 0.0
    
    average_distance = 0.0
    
    for level in generated_levels:
        average_distance += min_edit_distance(level, game_levels) # Calculate the min edit distance for each generated level
        
    average_distance /= len(generated_levels)  # Average over all generated levels
    return average_distance
    

def remove_absence_captions(captions: List[str], feature: str) -> List[str]:
    """
    Remove captions that only describe the absence of features.
    
    Args:
        captions: List of caption strings
        feature: Feature to check for absence caption(e.g. "pipe" or "cannon")
    Returns:
        List of captions excluding absence descriptions like "no broken pipes"
    """
    # Clean captions by removing "no broken" phrases. Does not remove the caption, rather changes it
    cleaned_captions = [
        caption.replace(f"no broken {feature}s", "").replace(f"no broken {feature}", "")
        for caption in captions
    ]
    return cleaned_captions

def count_broken_feature_mentions(captions: List[str], feature: str) -> float:
    """
    Calculate percentage of captions mentioning a broken feature
    
    Args:
        captions: List of caption strings
        feature: Feature to check ("pipe" or "cannon")
    
    Returns:
        Percentage of captions mentioning broken feature
    """
    # Remove absence captions first
    cleaned_captions = remove_absence_captions(captions, feature)
    if not cleaned_captions:
        print(f"Warning: No captions found after cleaning for feature '{feature}'")
        return 0.0
    
    # Count mentions of broken feature
    broken_count = sum(
        f"broken {feature}" in caption.lower()
        for caption in cleaned_captions
    )
    
    # Returns percent of broken feature mentions over
    return (broken_count / len(cleaned_captions)) * 100 

def analyze_broken_features_from_data(data: List[Dict], feature: str) -> float:
    """
    Analyze broken features from list of scene/caption dictionaries
    
    Args:
        data: List of dictionaries containing 'caption' keys
        feature: Feature to check ("pipe" or "cannon")
    
    Returns:
        Percentage of scenes with broken feature
    """
    captions = [entry['caption'] for entry in data if 'caption' in entry] # isolate captions
    
    if not captions: # Exception handling for no captions
        print(f"Warning: No captions found in data for feature '{feature}'")
        return 0.0
    
    return count_broken_feature_mentions(captions, feature)

def analyze_broken_features_from_scenes(scenes: List[List[List[int]]], feature: str) -> float:
    """
    Analyze broken features from raw scene data by generating captions
    
    Args:
        scenes: List of scene layouts
        feature: Feature to check ("pipe" or "cannon")
    
    Returns:
        Percentage of scenes with broken feature
    """
    captions = [ # Generate captions for each scene
        assign_caption(
            scene,
            id_to_char,
            char_to_id,
            tile_descriptors,
            describe_locations=False,
            describe_absence=False
        ) 
        for scene in scenes
    ]
    
    if not captions: # Exception handling for no captions
        print(f"Warning: No captions generated for scenes with feature '{feature}'")
        return 0.0
    
    # Use the generated captions to cound broken feature mentions
    return count_broken_feature_mentions(captions, feature)

# Convenience functions for pipes specifically
def analyze_broken_pipes(data: Union[List[str], List[Dict], List[List[List[int]]]]) -> float:
    """
    Analyze broken pipes in data, handling different input formats
    
    Args:
        data: Either list of captions, scene/caption dicts, or scenes
        
    Returns:
        Percentage of scenes with broken pipes
    """
    if not data:
        return 0.0
        
    # Determine data type and call appropriate function
    if isinstance(data[0], str):
        return count_broken_feature_mentions(data, "pipe")
    elif isinstance(data[0], dict):
        return analyze_broken_features_from_data(data, "pipe")
    else:
        return analyze_broken_features_from_scenes(data, "pipe")

# Convenience functions for cannons specifically
def analyze_broken_cannons(data: Union[List[str], List[Dict], List[List[List[int]]]]) -> float:
    """
    Analyze broken cannons in data, handling different input formats
    
    Args:
        data: Either list of captions, scene/caption dicts, or scenes
        
    Returns:
        Percentage of scenes with broken cannons
    """
    if not data:
        return 0.0
        
    # Determine data type and call appropriate function
    if isinstance(data[0], str):
        return count_broken_feature_mentions(data, "cannon")
    elif isinstance(data[0], dict):
        return analyze_broken_features_from_data(data, "cannon")
    else:
        return analyze_broken_features_from_scenes(data, "cannon")
    
    
def analyze_phrase_targeting(
    prompt_caption_pairs: List[tuple[str, str]],
    target_phrase: str,
    strict: bool
) -> tuple[int, int, int, int]:
    """
    Analyze how well the model targets specific phrases in generation    
    
    Args:
        prompt_caption_pairs: List of (input_prompt, generated_caption) pairs
        target_phrase: Specific phrase to look for (e.g. "two pipes")
        
    Returns:
        Tuple containing:
        - true_positives: Count where phrase apprears in both prompt and generation
        - false_positives: Count where phrase appears in generation but not prompt
        - false_negatives: Count where phrase appears in prompt but not generation
        - true_negatives: Count where phrase does not appear in either
    """
    true_positives = 0
    false_positives = 0
    false_negatives = 0
    true_negatives = 0
    
    # Normalize the target phrase for comparison
    target_phrase = target_phrase.lower().strip()
        
    for prompt, caption in prompt_caption_pairs:
        # Normalize prompt and caption
        prompt = prompt.lower().strip()
        caption = caption.lower().strip()
        
        # Determine presence of the phrase or topic
        if strict:
            in_prompt = target_phrase in prompt
            in_caption = target_phrase in caption
        else:
            # Non-strict: Check if the target phrase's topic is present
            in_prompt = any(topic in prompt for topic in TOPIC_KEYWORDS if topic in target_phrase)
            in_caption = any(topic in caption for topic in TOPIC_KEYWORDS if topic in target_phrase)
        
        # Update counts based on presence
        if in_prompt and in_caption:
            true_positives += 1
        elif not in_prompt and in_caption:
            false_positives += 1
        elif not in_prompt and not in_caption:
            true_negatives += 1
        else:  # in_prompt and not in_caption
            false_negatives += 1
    
    return (true_positives, false_positives, true_negatives, false_negatives)

def percent_perfect_match(prompt_caption_pairs: List[tuple[str, str]]) -> float:
    """
    Calculate the percentage of perfect matches between prompts and captions.
    
    Args:
        prompt_caption_pairs: List of (input_prompt, generated_caption) pairs
    
    Returns:
        Percentage of perfect matches
    """
    if not prompt_caption_pairs:
        raise ValueError("The list of prompt-caption pairs cannot be empty")
    
    total_pairs = len(prompt_caption_pairs)
    perfect_match_count = 0
    partial_match_count = 0
    no_match_count = 0
    
    for prompt, caption in prompt_caption_pairs:
        if not isinstance(prompt, str) or not isinstance(caption, str):
            raise ValueError("Both prompt and caption must be strings")
        compare_score, exact_matches, partial_matches, excess_phrases = compare_captions(
            prompt, caption, return_matches=True
        )
        
        # Check for perfect match (all phrases match exactly)
        if compare_score == 1.0 and not excess_phrases:
            perfect_match_count += 1
        elif exact_matches > 0:
            # Check for at least one matching phrase
            partial_match_count += 1
        else:
            # No matches at all
            no_match_count += 1
            
    # Calculate percentages
    perfect_match_percentage = (perfect_match_count / total_pairs) * 100
    partial_match_percentage = (partial_match_count / total_pairs) * 100
    no_match_percentage = (no_match_count / total_pairs) * 100
    
    return {
        "perfect_match_percentage": perfect_match_percentage,
        "perfect_match_count": perfect_match_count,
        "partial_match_percentage": partial_match_percentage,
        "partial_match_count": partial_match_count,
        "no_match_percentage": no_match_percentage,
        "no_match_count": no_match_count
    }

def calculate_phrase_metrics(
    prompt_caption_pairs: List[tuple[str, str]],
    target_phrase: str,
    strict: bool
) -> dict:
    """
    Calculate precision, recall, and F1 score for a specific phrase.
    
    Args:
        prompt_caption_pairs: List of (input_prompt, generated_caption) pairs
        target_phrase: Specific phrase to analyze (e.g., "two pipes")
    
    Returns:
        A dictionary containing:
        - true_positives
        - false_positives
        - true_negatives
        - false_negatives
        - precision
        - recall
        - f1_score
    """
    # Get counts from analyze_phrase_targeting
    tp, fp, tn, fn = analyze_phrase_targeting(prompt_caption_pairs, target_phrase, strict)
    
    # Calculate metrics
    total = tp + fp + tn + fn
    precision = tp / (tp + fp) if (tp + fp) > 0 else 0
    recall = tp / (tp + fn) if (tp + fn) > 0 else 0
    f1 = 2 * (precision * recall) / (precision + recall) if (precision + recall) > 0 else 0
    
    return {
        "true_positives": tp,
        "false_positives": fp,
        "true_negatives": tn,
        "false_negatives": fn,
        "precision": precision,
        "recall": recall,
        "f1_score": f1,
        "total": total
    }
    


def astar_metrics(
    levels: list[list[str]],
    num_runs: int = 3,
    simulator_kwargs: dict = None
) -> list[dict]:
    """
    This function runs the SNES A* algorithm on each level multiple times 
    to return averaged performance metrics.
    
    Args:
        levels: A list of levels in the list of strings format used by MarioGPT
        num_runs: Run SNES A* code for each level num_runs times
        simulator_kwargs: Additional keyword arguments to pass to the MMNEATSimulator constructor
    
    Returns:
        A list of dictionaries of organized results indicating how A* performed on each level
    """

    simulator_kwargs = simulator_kwargs or {}
    results = []

    for idx, level in enumerate(levels):
        run_metrics = []
        for run in range(num_runs):
            try:
                sim = MMNEATSimulator(level, **simulator_kwargs)
                output = sim.astar(render=False)
            except Exception as e:
                print(f"Error running A* on level {idx}, run {run}: {e}")
                continue

            # Parse output string (key:value per line)
            metrics = {}

            for line in output.strip().splitlines():
                if ':' in line:
                    key, value = line.split(':', 1)
                    key = key.strip()
                    value = value.strip()
                    # Try to convert to float/int/bool if possible
                    if value.lower() in ("true", "false"):
                        value = value.lower() == "true"
                    else:
                        try:
                            if '.' in value:
                                value = float(value)
                            else:
                                value = int(value)
                        except Exception:
                            pass
                    metrics[key] = value

            # # for debugging
            # print(f"Run {run + 1} metrics for level {idx + 1}")
            # print("computeDistancePassed: {:.1f}".format(metrics.get("computeDistancePassed", 0)))
            # print("jumpActionsPerformed: {}".format(metrics.get("jumpActionsPerformed", 0)))
            # print("killsTotal: {}".format(metrics.get("killsTotal", 0)))
            # print("lengthOfLevelPassedCells: {}".format(metrics.get("lengthOfLevelPassedCells", 0)))
            # print("lengthOfLevelPassedPhys: {:.1f}".format(metrics.get("lengthOfLevelPassedPhys", 0)))
            # print("totalLengthOfLevelCells: {}".format(metrics.get("totalLengthOfLevelCells", 0)))
            # print("totalLengthOfLevelPhys: {:.1f}".format(metrics.get("totalLengthOfLevelPhys", 0)))
            # print("numberOfGainedCoins: {}".format(metrics.get("numberOfGainedCoins", 0)))
            # print("timeSpentOnLevel: {}".format(metrics.get("timeSpentOnLevel", 0)))
            # print("computeBasicFitness: {:.4f}".format(metrics.get("computeBasicFitness", 0)))
            # print("computeJumpFraction: {:.4f}".format(metrics.get("computeJumpFraction", 0)))
            # print("beaten: {}\n".format(metrics.get("beaten", False)))

            run_metrics.append(metrics)

        # Aggregate/average metrics across runs
        if not run_metrics:
            results.append({"level_index": idx + 1, "error": "No successful runs"})
            continue

        # Find all metric keys
        keys = set().union(*run_metrics)
        avg_metrics = {"level_index": idx + 1}
        for key in keys:
            values = [m[key] for m in run_metrics if key in m]
            if all(isinstance(v, (int, float)) for v in values):
                avg_metrics[key] = sum(values) / len(values)
            elif all(isinstance(v, bool) for v in values):
                avg_metrics[key] = sum(v for v in values) / len(values)  # percent True
            else:
                avg_metrics[key] = values  # fallback: list of values

        # # for debugging
        # print(f"Average metrics for level {idx + 1}\n")
        # print("computeDistancePassed: {:.1f}".format(avg_metrics.get("computeDistancePassed", 0)))
        # print("jumpActionsPerformed: {}".format(avg_metrics.get("jumpActionsPerformed", 0)))
        # print("killsTotal: {}".format(avg_metrics.get("killsTotal", 0)))
        # print("lengthOfLevelPassedCells: {}".format(avg_metrics.get("lengthOfLevelPassedCells", 0)))
        # print("lengthOfLevelPassedPhys: {:.1f}".format(avg_metrics.get("lengthOfLevelPassedPhys", 0)))
        # print("totalLengthOfLevelCells: {}".format(avg_metrics.get("totalLengthOfLevelCells", 0)))
        # print("totalLengthOfLevelPhys: {:.1f}".format(avg_metrics.get("totalLengthOfLevelPhys", 0)))
        # print("numberOfGainedCoins: {}".format(avg_metrics.get("numberOfGainedCoins", 0)))
        # print("timeSpentOnLevel: {}".format(avg_metrics.get("timeSpentOnLevel", 0)))
        # print("computeBasicFitness: {:.4f}".format(avg_metrics.get("computeBasicFitness", 0)))
        # print("computeJumpFraction: {:.4f}".format(avg_metrics.get("computeJumpFraction", 0)))
        # print("beaten: {}\n".format(avg_metrics.get("beaten", False)))

        results.append(avg_metrics)

    return results

if __name__ == "__main__":
    # Base directory for datasets
    base_dir = os.path.dirname(os.path.dirname(os.path.abspath(__file__)))


    """
    Expected Results (based on previous runs):
    
    Super Mario Bros 1:
    - Average Edit Distance: ~10.1
    
    Super Mario Bros 2:
    - Average Edit Distance: ~11.3
    
    Super Mario Land:
    - Average Edit Distance: ~14.6

    Combined SMB1+2:
    - Average Edit Distance: ~10.6
    
    All Mario Games:
    - Average Edit Distance: ~11.6
    """
    # Paths to the JSON files
    generated_file_path = "c:\\Users\\salas2\\Documents\\GitHub\\MarioDiffusion\\TESTING_Broken_Features.json"
    game_levels_file_path = "c:\\Users\\salas2\\Documents\\GitHub\\MarioDiffusion\\datasets\\SMB1_LevelsAndCaptions-regular.json"

    try:
        # Load the generated dataset
        with open(generated_file_path, "r") as generated_file:
            generated_data = json.load(generated_file)
            generated_levels = [entry["scene"] for entry in generated_data if "scene" in entry]

        # Load the actual game levels dataset
        with open(game_levels_file_path, "r") as game_levels_file:
            game_data = json.load(game_levels_file)
            game_levels = [entry["scene"] for entry in game_data if "scene" in entry]

        # Test average_generated_edit_distance
        print(f"Loaded {len(generated_levels)} generated levels and {len(game_levels)} game levels.")
        print(f"Calculating average min edit distance between generated levels and game levels...")
        avg_edit_distance = average_generated_edit_distance(generated_levels, game_levels)
        print(f"Average Generated Edit Distance: {avg_edit_distance:.2f}")

    except FileNotFoundError as e:
        print(f"Error: File not found - {e.filename}")
    except json.JSONDecodeError as e:
        print(f"Error: Invalid JSON format - {e}")
    except Exception as e:
        print(f"An unexpected error occurred: {e}")<|MERGE_RESOLUTION|>--- conflicted
+++ resolved
@@ -10,11 +10,8 @@
 import sys
 import os
 import traceback
-<<<<<<< HEAD
 from util.sampler import MMNEATSimulator
-=======
 from interactive_tile_level_generator import compare_captions
->>>>>>> c3021534
 
 # Add the parent directory to the system path to import the extract_tileset function
 sys.path.append(os.path.dirname(os.path.dirname(os.path.abspath(__file__))))
@@ -451,8 +448,6 @@
         "f1_score": f1,
         "total": total
     }
-    
-
 
 def astar_metrics(
     levels: list[list[str]],
