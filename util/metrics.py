--- conflicted
+++ resolved
@@ -9,12 +9,9 @@
 from typing import List, Dict, Sequence, TypeVar, Union
 import sys
 import os
-<<<<<<< HEAD
 import traceback
 import numpy as np
 import json
-=======
->>>>>>> 96039a3b
 from util.sampler import MMNEATSimulator
 from captions.caption_match import compare_captions
 from util.sampler import scene_to_ascii
