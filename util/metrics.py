--- conflicted
+++ resolved
@@ -421,13 +421,8 @@
     }
 
 def astar_metrics(
-<<<<<<< HEAD
-    levels: list[dict],  # Each dict should have "scene" and "caption"
+    levels: list[dict]|list[list[str]],  # Each dict should have "scene" and "caption", each list of lists should be in ascii format
     num_runs: int = 1,
-=======
-    levels: list[dict]|list[list[str]],  # Each dict should have "scene" and "caption", each list of lists should be in ascii format
-    num_runs: int = 3,
->>>>>>> db70d0f7
     simulator_kwargs: dict = None,
     output_json_path: str = None,
     save_name: str = "astar_result.jsonl"
