--- conflicted
+++ resolved
@@ -13,7 +13,6 @@
 from captions.caption_match import TOPIC_KEYWORDS, BROKEN_TOPICS, KEYWORD_TO_NEGATED_PLURAL
 import numpy as np
 import util.common_settings as common_settings
-import util.LR_common_settings as lr_common_settings
 
 # Global variable to store the loaded sprite sheet
 _sprite_sheet = None
@@ -244,17 +243,10 @@
             #print("Using Mario tiles")
             tile_images = mario_tiles()
             tile_size = common_settings.MARIO_TILE_PIXEL_DIM
-<<<<<<< HEAD
-        elif height == lr_common_settings.LR_HEIGHT and width == lr_common_settings.LR_WIDTH: # TODO: Define these constants in common_settings
-            #print("Using Lode Runner tiles")
-            tile_images = lr_tiles()
-            tile_size = lr_common_settings.LR_TILE_PIXEL_DIM
-=======
         elif height == common_settings.LR_HEIGHT: #and width == lr_common_settings.LR_WIDTH: # TODO: Define these constants in common_settings
             #print("Using Lode Runner tiles")
             tile_images = lr_tiles()
             tile_size = common_settings.LR_TILE_PIXEL_DIM
->>>>>>> b3d6714e
         else:
             raise ValueError(f"Did not know what tile set to use with height = {height} and width = {width}")
 
