--- conflicted
+++ resolved
@@ -155,7 +155,6 @@
 
     return tile_images
 
-<<<<<<< HEAD
 def lr_tiles():
     """
     Maps integers 0-10 to 8x8 pixel sprites from LR_mapsheet.png.
@@ -201,10 +200,7 @@
 
     return LR_tile_images
 
-def visualize_samples(samples, output_dir=None, use_tiles=True, start_index=0):
-=======
 def visualize_samples(samples, output_dir=None, use_tiles=True, start_index=0, block_embeddings=None):
->>>>>>> 8f92d918
     """
     Visualize generated samples and save as images.
 
@@ -235,7 +231,6 @@
     grid_rows = (num_samples + grid_cols - 1) // grid_cols  # Calculate rows needed
 
     if use_tiles:
-<<<<<<< HEAD
         # Broken if there is another 16x16 like Mario
         # Gets which tileset to use based on the number of height
         if samples.shape[2] == 16:
@@ -248,10 +243,6 @@
         for i, sample in enumerate(samples):
             sample_index = torch.argmax(sample, dim=0).cpu().numpy()
             sample_indices.append(sample_index)
-=======
-        tile_images = tiles()
-        tile_size = 16 # Specifically for Mario
->>>>>>> 8f92d918
 
         for i, sample_index in enumerate(sample_indices):
             # Create a blank image to hold the tile-based visualization
