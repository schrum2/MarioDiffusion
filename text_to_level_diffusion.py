--- conflicted
+++ resolved
@@ -9,17 +9,6 @@
 from captions.util import extract_tileset
 import argparse
 import util.common_settings as common_settings
-<<<<<<< HEAD
-import util.LR_common_settings as lr_common_settings
-=======
-import sys
-import os
-
-# Add the parent directory to sys.path so sibling folders can be imported
-#sys.path.append(os.path.abspath(os.path.join(os.path.dirname(__file__), '..')))
-
-#import LodeRunner as lr
->>>>>>> b3d6714e
 
 def parse_args():
     parser = argparse.ArgumentParser(description="Generate levels using a trained diffusion model")    
@@ -105,28 +94,6 @@
             level_width = common_settings.MARIO_WIDTH
         elif self.args.game == "LR":
             actual_caption = lr_assign_caption(scene, self.id_to_char, self.char_to_id, self.tile_descriptors, False, self.args.describe_absence)
-<<<<<<< HEAD
-            level_width = lr_common_settings.LR_WIDTH
-        else:
-            raise ValueError(f"Unknown game: {self.args.game}")
-        
-        print(f"Describe resulting image: {actual_caption}")
-        compare_score = compare_captions(param_values.get("caption", ""), actual_caption)
-        print(f"Comparison score: {compare_score}")
-
-        # Use the new function to process scene segments
-        average_score, segment_captions, segment_scores = process_scene_segments(
-            scene=scene,
-            segment_width=level_width,
-            prompt=param_values.get("caption", ""),
-            id_to_char=self.id_to_char,
-            char_to_id=self.char_to_id,
-            tile_descriptors=self.tile_descriptors,
-            describe_locations=False, #self.args.describe_locations,
-            describe_absence=self.args.describe_absence,
-            verbose=True
-        )
-=======
             level_width = common_settings.LR_WIDTH
         else:
             raise ValueError(f"Unknown game: {self.args.game}")
@@ -165,7 +132,6 @@
                 describe_absence=self.args.describe_absence,
                 verbose=True
             )
->>>>>>> b3d6714e
 
         return visualize_samples(images)
 
@@ -195,17 +161,10 @@
         args.tile_size = common_settings.MARIO_TILE_PIXEL_DIM
         args.tileset = '..\TheVGLC\Super Mario Bros\smb.json'
     elif args.game == "LR":
-<<<<<<< HEAD
-        args.num_tiles = lr_common_settings.LR_TILE_COUNT
-        height = lr_common_settings.LR_HEIGHT
-        width = lr_common_settings.LR_WIDTH
-        args.tile_size = lr_common_settings.LR_TILE_PIXEL_DIM
-=======
         args.num_tiles = common_settings.LR_TILE_COUNT
         height = common_settings.LR_HEIGHT
         width = common_settings.LR_WIDTH
         args.tile_size = common_settings.LR_TILE_PIXEL_DIM
->>>>>>> b3d6714e
         args.tileset = '..\TheVGLC\Lode Runner\Loderunner.json'
     else:
         raise ValueError(f"Unknown game: {args.game}")
