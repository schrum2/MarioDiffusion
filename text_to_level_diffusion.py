--- conflicted
+++ resolved
@@ -8,7 +8,7 @@
 from captions.util import extract_tileset
 import argparse
 import util.common_settings as common_settings
-<<<<<<< HEAD
+import level_dataset as level_dataset
 import util.LR_common_settings as lr_common_settings
 import sys
 import os
@@ -17,9 +17,6 @@
 #sys.path.append(os.path.abspath(os.path.join(os.path.dirname(__file__), '..')))
 
 #import LodeRunner as lr
-=======
-import level_dataset as level_dataset
->>>>>>> d54518c1
 
 def parse_args():
     parser = argparse.ArgumentParser(description="Generate levels using a trained diffusion model")    
