--- conflicted
+++ resolved
@@ -392,13 +392,8 @@
         for dir_path, num, dir_type in numbered_dirs:
             print(f"\nChecking directory: {dir_path} (Type: {dir_type})")
             
-<<<<<<< HEAD
             if "MarioGPT" not in dir_path: 
                 evaluate_metrics(dir_path, "Mar1and2", override=args.override_metrics)
-=======
-            # if "MarioGPT" not in dir_path: 
-            #     evaluate_metrics(dir_path, "Mar1and2", override=args.override_metrics)
->>>>>>> d4e291ef
             errors = verify_data_completeness(dir_path, dir_type)
             
             # show_model = (
