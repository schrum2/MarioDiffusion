import os
import json
import argparse
from typing import List, Tuple
from evaluate_metrics import *
import re

def count_jsonl_entries(file_path):
    """Count the number of entries in a JSONL file."""
    if not os.path.exists(file_path):
        return None
    
    count = 0
    with open(file_path, 'r') as f:
        for _ in f:
            count += 1
    return count
    

def verify_json_length(file_path, expected_length, check_prompts=False):
    """Verify that a JSON file exists and contains a list of expected length.
    Optionally verify that the first entry has a non-None prompt field."""
    if not os.path.exists(file_path):
        return f"File does not exist: {file_path}"
    
    try:
        with open(file_path, 'r') as f:
            data = json.load(f)
            if not isinstance(data, list):
                return f"JSON content is not a list in {file_path}"
            if len(data) != expected_length:
                return f"Expected length {expected_length}, but found length {len(data)} in {file_path}"
            
            if check_prompts and data:
                if "prompt" not in data[0]:
                    return f"First entry missing 'prompt' field in {file_path}"
                if data[0]["prompt"] is None:
                    return f"First entry has None value for 'prompt' in {file_path}"
                
    except json.JSONDecodeError:
        return f"Invalid JSON format in {file_path}"
    
    return None

def verify_data_completeness(model_path, type_str):
    """Verify all data requirements for a given model path and type.
    Returns a list of error messages, or an empty list if verification succeeded."""
    errors = []
    
    conditional = "-conditional-" in model_path.lower()
    fdm = "fdm" in model_path.lower()
    wgan = "wgan" in model_path.lower()
    unconditional = "unconditional" in model_path.lower()
    
    if fdm or conditional:
        # Set model path correctly if the current model is an fdm model
        if fdm:
            model_path = os.path.join(model_path, "final-model")

        # Check random caption samples
        random_samples = os.path.join(model_path, "samples-from-random-Mar1and2-captions", "all_levels.json")
        error = verify_json_length(random_samples, 100, check_prompts=True)
        if error:
            errors.append(f"Requirement 1 failed: {error}")
        # Check if evaluation_metrics.json exists in the same directory as all_levels.json
        evaluation_metrics_path = os.path.join(os.path.dirname(random_samples), "evaluation_metrics.json")
        if not os.path.isfile(evaluation_metrics_path):
            errors.append(f"Requirement 2 failed: 'evaluation_metrics.json' file is missing in {random_samples}.")
        astar_metrics_path = os.path.join(os.path.dirname(random_samples), "astar_result.jsonl")
        if not os.path.isfile(astar_metrics_path):
            errors.append(f"Requirement 3 failed: 'astar_result.jsonl' file is missing in {random_samples}")
        astar_metrics_path = os.path.join(os.path.dirname(random_samples), "astar_result_overall_averages.json")
        if not os.path.isfile(astar_metrics_path):
            errors.append(f"Requirement 4 failed: 'astar_result_overall_averages.json' file is missing in {random_samples}")

        # Check real caption samples
        real_samples = os.path.join(model_path, "samples-from-real-Mar1and2-captions", "all_levels.json")
        error = verify_json_length(real_samples, 7687, check_prompts=True)
        if error:
            errors.append(f"Requirement 5 failed: {error}")
        # Check if evaluation_metrics.json exists in the same directory as all_levels.json
        evaluation_metrics_path = os.path.join(os.path.dirname(real_samples), "evaluation_metrics.json")
        if not os.path.isfile(evaluation_metrics_path):
            errors.append(f"Requirement 6 failed: 'evaluation_metrics.json' file is missing in {real_samples}.")
        astar_metrics_path = os.path.join(os.path.dirname(real_samples), "astar_result.jsonl")
        if not os.path.isfile(astar_metrics_path):
            errors.append(f"Requirement 7 failed: 'astar_result.jsonl' file is missing in {real_samples}")
        astar_metrics_path = os.path.join(os.path.dirname(real_samples), "astar_result_overall_averages.json")
        if not os.path.isfile(astar_metrics_path):
            errors.append(f"Requirement 8 failed: 'astar_result_overall_averages.json' file is missing in {real_samples}")

        # Check main scores file
        scores_file = os.path.join(model_path, f"Mar1and2_LevelsAndCaptions-{type_str}_scores_by_epoch.jsonl")
        count = count_jsonl_entries(scores_file)
        if count != 27:
            errors.append(f"Requirement 9 failed: Expected 27 entries in {scores_file}, found {count if count is not None else 'file missing'}")

        # Check test scores file
        test_scores_file = os.path.join(model_path, f"Mar1and2_LevelsAndCaptions-{type_str}-test_scores_by_epoch.jsonl")
        count = count_jsonl_entries(test_scores_file)
        if count != 27:
            errors.append(f"Requirement 10 failed: Expected 27 entries in {test_scores_file}, found {count if count is not None else 'file missing'}")

        # Check random test scores file
        random_scores_file = os.path.join(model_path, f"Mar1and2_RandomTest-{type_str}_scores_by_epoch.jsonl")
        count = count_jsonl_entries(random_scores_file)
        if count != 27:
            errors.append(f"Requirement 11 failed: Expected 27 entries in {random_scores_file}, found {count if count is not None else 'file missing'}")

        if not fdm:
            # Check unconditional samples (long)
            uncond_long = os.path.join(f"{model_path}-unconditional-samples-long", "all_levels.json")
            error = verify_json_length(uncond_long, 100)
            if error:
                errors.append(f"Requirement 12 failed: {error}")
            # Check if evaluation_metrics.json exists in the same directory as all_levels.json
            evaluation_metrics_path = os.path.join(os.path.dirname(uncond_long), "evaluation_metrics.json")
            if not os.path.isfile(evaluation_metrics_path):
                errors.append(f"Requirement 13 failed: 'evaluation_metrics.json' file is missing in {uncond_long}.")
                
            astar_metrics_path = os.path.join(os.path.dirname(uncond_long), "astar_result.jsonl")
            if not os.path.isfile(astar_metrics_path):
                errors.append(f"Requirement 14 failed: 'astar_result.jsonl' file is missing in {uncond_long}")
            astar_metrics_path = os.path.join(os.path.dirname(uncond_long), "astar_result_overall_averages.json")
            if not os.path.isfile(astar_metrics_path):
                errors.append(f"Requirement 15 failed: 'astar_result_overall_averages.json' file is missing in {uncond_long}")
            

            # Check unconditional samples (short)
            uncond_short = os.path.join(f"{model_path}-unconditional-samples-short", "all_levels.json")
            error = verify_json_length(uncond_short, 100)
            if error:
                errors.append(f"Requirement 16 failed: {error}")
            # Check if evaluation_metrics.json exists in the same directory as all_levels.json
            evaluation_metrics_path = os.path.join(os.path.dirname(uncond_short), "evaluation_metrics.json")
            if not os.path.isfile(evaluation_metrics_path):
                errors.append(f"Requirement 17 failed: 'evaluation_metrics.json' file is missing in {uncond_short}.")
                
            astar_metrics_path = os.path.join(os.path.dirname(uncond_short), "astar_result.jsonl")
            if not os.path.isfile(astar_metrics_path):
                errors.append(f"Requirement 18 failed: 'astar_result.jsonl' file is missing in {uncond_short}")
            astar_metrics_path = os.path.join(os.path.dirname(uncond_short), "astar_result_overall_averages.json")
            if not os.path.isfile(astar_metrics_path):
                errors.append(f"Requirement 19 failed: 'astar_result_overall_averages.json' file is missing in {uncond_short}")
                
    elif wgan or unconditional:
        samples = os.path.join(model_path, "all_levels.json")
        error = verify_json_length(samples, 100)
        if error:
            errors.append(f"Requirement 20 failed: {error}")
        evaluation_metrics_path = os.path.join(os.path.dirname(samples), "evaluation_metrics.json")
        if not os.path.isfile(evaluation_metrics_path):
            errors.append(f"Requirement 21 failed: 'evaluation_metrics'.json file is missing in {samples}")
        astar_metrics_path = os.path.join(os.path.dirname(samples), "astar_result.jsonl")
        if not os.path.isfile(astar_metrics_path):
            errors.append(f"Requirement 22 failed: 'astar_result.jsonl' file is missing in {samples}")
        astar_metrics_path = os.path.join(os.path.dirname(samples), "astar_result_overall_averages.json")
        if not os.path.isfile(astar_metrics_path):
            errors.append(f"Requirement 23 failed: 'astar_result_overall_averages.json' is missing in {samples}")

        
    
    return errors


def find_directories_with_prefix(prefix):
    """Find directories that start with the given prefix and end in a number."""
    pattern = re.compile(f"^{re.escape(prefix)}(\\d+)$")
    return [d for d in os.listdir() if os.path.isdir(d) and pattern.match(d)]

def find_numbered_directories() -> List[Tuple[str, int, str]]:
    """Find all conditional model directories in current path that end with a number.
    Returns list of tuples (directory_path, number, type).
    Only includes directories containing '-conditional-' and determines type based on name."""
    numbered_dirs = []
    for item in os.listdir('.'):
<<<<<<< HEAD
        if not (os.path.isdir(item) and item[-1].isdigit() and ("-conditional-" in item or "-fdm-" in item or "wgan" in item)):
=======
        if not os.path.isdir(item):
>>>>>>> 68aacf16
            continue
            
        # Match rules
        is_conditional_with_number = "-conditional-" in item and item[-1].isdigit()
        contains_fdm = "fdm" in item
        contains_unconditional_number = re.search(r"unconditional\d+", item)
        contains_wgan_number_samples = re.search(r"wgan\d+-samples", item)

        if not (is_conditional_with_number or contains_fdm or contains_unconditional_number or contains_wgan_number_samples):
            continue
        
        
        # Extract trailing number (last numeric sequence at the end)
        num_match = re.search(r"(\d+)(?!.*\d)", item)  # last number in string
        if num_match:
            num = int(num_match.group(1))
            dir_type = "absence" if "absence" in item.lower() else "regular"
            numbered_dirs.append((item, num, dir_type))
            
    return sorted(numbered_dirs, key=lambda x: x[1])  # Sort by number

def detect_caption_order_tolerance(model_path):
    has_caption_order_tolerance = False
    for file in os.listdir(model_path):
        if "caption_order_tolerance" in file:
                has_caption_order_tolerance = True
                return has_caption_order_tolerance, file
    
    return has_caption_order_tolerance, None

def find_last_line_caption_order_tolerance(model_path, file, key="Caption"):
    file_path = os.path.join(model_path, file)
    with open(file_path, "r") as f:
        lines = f.read().splitlines()
        if not lines:
            return 0
        # Find last line that contains a number
        for line in reversed(lines):
            line = line.strip()
            if not line:
                continue
            try:
                data = json.loads(line)
                if isinstance(data, dict):
                    for key in data:
                        match = re.match(r"Caption (\d+)", key)
                        if match:
                            return int(match.group(1))
            except ValueError:
                continue
    return 0

def main():
    parser = argparse.ArgumentParser(description="Verify completeness of model evaluation data")
    parser.add_argument("--prefix", type=str, help="Prefix of the model directory paths")
    parser.add_argument("--start_num", type=int, help="Starting number for model directory range")
    parser.add_argument("--end_num", type=int, help="Ending number for model directory range (inclusive)")
    
    args = parser.parse_args()

    if not any(vars(args).values()):
        # Case 1: Automatic discovery mode
        print("Running in automatic directory discovery mode...")
        print("Looking for directories that end in a number...")
        numbered_dirs = find_numbered_directories()
        if not numbered_dirs:
            print("No matching directories found in current directory.")
            return
        
        success_count = 0
        for dir_path, num, dir_type in numbered_dirs:
            print(f"\nChecking directory: {dir_path} (Type: {dir_type})")

            # Can put check for caption order tolerance here
            has_caption_order_tolerance, file = detect_caption_order_tolerance(dir_path)
            #print("dir_path:", dir_path)
            #print("has_caption_order_tolerance:", has_caption_order_tolerance)
            if has_caption_order_tolerance:
                last_line = find_last_line_caption_order_tolerance(dir_path, file, key="Caption")
                print("A caption_order_tolerance.jsonl is in this directory")
            #print("last_line:", last_line)


            # Add evaluate_metrics call ?? 
            evaluate_metrics(dir_path, "Mar1and2", override=False)
            errors = verify_data_completeness(dir_path, dir_type)
            if errors:
                print("Verification failed. Problems found:")
                for error in errors:
                    print(error)
            else:
                print("Verification successful!")
                success_count += 1
        
        
        
        print(f"\nVerification complete. {success_count} out of {len(numbered_dirs)} directories passed verification.")

    elif args.prefix and args.start_num is None and args.end_num is None:
        # Case 2: Only prefix is provided
        print(f"Scanning all directories with prefix: {args.prefix}")
        matched_dirs = find_directories_with_prefix(args.prefix)
        if not matched_dirs:
            print("No directories found matching the given prefix.")
            return
        
        for model_path in matched_dirs:
            print(f"\nChecking model directory: {model_path}")
            dir_type = "absence" if "absence" in model_path.lower() else "regular"

            # Can put check for caption order tolerance here
            has_caption_order_tolerance, file = detect_caption_order_tolerance(model_path)
           #print("model_path:", model_path)
            #print("has_caption_order_tolerance:", has_caption_order_tolerance)
            if has_caption_order_tolerance:
                last_line = find_last_line_caption_order_tolerance(dir_path, file, key="Caption")
                print("A caption_order_tolerance.jsonl is in this directory")
            #print("last_line:", last_line)
            #quit()

            fdm = "fdm" in model_path.lower()
            errors = verify_data_completeness(model_path, dir_type, fdm)
            if errors:
                print("Verification failed. Problems found:")
                for error in errors:
                    print(error)
            else:
                print("Verification successful!")

    elif args.prefix and args.start_num is not None and args.end_num is not None:
        # Case 3: Full manual range mode
        if args.end_num < args.start_num:
            parser.error("--end_num must be greater than or equal to --start_num")

        for i in range(args.start_num, args.end_num + 1):
            model_path = f"{args.prefix}{i}"
            print(f"\nChecking model directory: {model_path}")
            dir_type = "absence" if "absence" in model_path.lower() else "regular"

            # Can put check for caption order tolerance here
            has_caption_order_tolerance, file = detect_caption_order_tolerance(model_path)
            #print("model_path:", model_path)
            #print("has_caption_order_tolerance:", has_caption_order_tolerance)
            if has_caption_order_tolerance:
                last_line = find_last_line_caption_order_tolerance(dir_path, file, key="Caption")
                print("A caption_order_tolerance.jsonl is in this directory")
            #print("last_line:", last_line)
            #quit()

            fdm = "fdm" in model_path.lower()
            errors = verify_data_completeness(model_path, dir_type, fdm)
            if errors:
                print("Verification failed. The following problems were found:")
                for error in errors:
                    print(error)
            else:
                print("All requirements verified successfully!")

    else:
        # Invalid combination
        parser.error("Invalid argument combination. Provide either no arguments, only --prefix, or all three: --prefix, --start_num, and --end_num.")


if __name__ == "__main__":
    main()<|MERGE_RESOLUTION|>--- conflicted
+++ resolved
@@ -174,11 +174,7 @@
     Only includes directories containing '-conditional-' and determines type based on name."""
     numbered_dirs = []
     for item in os.listdir('.'):
-<<<<<<< HEAD
-        if not (os.path.isdir(item) and item[-1].isdigit() and ("-conditional-" in item or "-fdm-" in item or "wgan" in item)):
-=======
         if not os.path.isdir(item):
->>>>>>> 68aacf16
             continue
             
         # Match rules
