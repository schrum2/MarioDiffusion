import json
import sys
import os
from collections import Counter

# The width of generated scenes may not be 16
#WIDTH = 16
# height is 22 for Lode Runner
HEIGHT = 22

# The floor is the last row of the scene (0-indexed)
FLOOR = HEIGHT - 1
CEILING = 1

# This is used for describing locations, but it doesn't work well
# standard width of Lode Runner scenes are 32
STANDARD_WIDTH = 32

LEFT = STANDARD_WIDTH // 3
RIGHT = STANDARD_WIDTH - LEFT

TOP = (FLOOR - CEILING) // 3 + CEILING
BOTTOM = FLOOR - ((FLOOR - CEILING) // 3)

# Could define these via the command line, but for now they are hardcoded
coarse_locations = True
coarse_counts = True
pluralize = True
give_staircase_lengths = False

def describe_size(count):
    if count <= 4: return "small"
    else: return "big"

def describe_location(x, y):
    """
        Describes the location of a point in the scene.
        Returns a string like "left top", "center middle", "right bottom".
        x is the column index, y is the row index.
    """

    if x < LEFT:
        x_desc = "left"
    elif x < RIGHT:
        x_desc = "center"
    else:
        x_desc = "right"

    if y < TOP:
        y_desc = "top"
    elif y < BOTTOM:
        y_desc = "middle"
    else:
        y_desc = "bottom"

    return f"{x_desc} {y_desc}"

def describe_quantity(count):
    if count == 0: return "no"
    elif count == 1: return "one"
    elif count == 2: return "two"
    elif count < 5: return "a few"
    elif count < 10: return "several"
    else: return "many"

def get_tile_descriptors(tileset):
    """Creates a mapping from tile character to its list of descriptors."""
    result = {char: set(attrs) for char, attrs in tileset["tiles"].items()}
    # Fake tiles. Should these contain anything? Note that code elsewhere expects everything to be passable or solid
    result["!"] = {"passable"}
    result["*"] = {"passable"}
    return result

def analyze_floor(scene, id_to_char, tile_descriptors, describe_absence):
    """Analyzes the last row of the 32x32 scene and generates a floor description."""
    WIDTH = len(scene[0])
    last_row = scene[-1]  # The FLOOR row of the scene
    solid_count = sum(1 for tile in last_row if "solid" in tile_descriptors.get(id_to_char[tile], []))
    passable_count = sum(1 for tile in last_row if "passable" in tile_descriptors.get(id_to_char[tile], []))

    if solid_count == WIDTH:
        return "full floor"
    elif passable_count == WIDTH:
        if describe_absence:
            return "no floor"
        else:
            return ""
    elif solid_count > passable_count:
        # Count contiguous groups of passable tiles
        gaps = 0
        in_gap = False
        for tile in last_row:
            # Enemies are also a gap since they immediately fall into the gap
            if "passable" in tile_descriptors.get(id_to_char[tile], []) or "enemy" in tile_descriptors.get(id_to_char[tile], []):
                if not in_gap:
                    gaps += 1
                    in_gap = True
            elif "solid" in tile_descriptors.get(id_to_char[tile], []):
                in_gap = False
            else:
                print("error")
                print(tile)
                print(id_to_char[tile])
                print(tile_descriptors)
                print(tile_descriptors.get(id_to_char[tile], []))
                raise ValueError("Every tile should be passable, solid, or enemy")
        return f"floor with {describe_quantity(gaps) if coarse_counts else gaps} gap" + ("s" if pluralize and gaps != 1 else "")
    else:
        # Count contiguous groups of solid tiles
        chunks = 0
        in_chunk = False
        for tile in last_row:
            if "solid" in tile_descriptors.get(id_to_char[tile], []):
                if not in_chunk:
                    chunks += 1
                    in_chunk = True
            elif "passable" in tile_descriptors.get(id_to_char[tile], []) or "enemy" in tile_descriptors.get(id_to_char[tile], []):
                in_chunk = False
            else:
                print("error")
                print(tile)
                print(tile_descriptors)
                print(tile_descriptors.get(tile, []))
                raise ValueError("Every tile should be either passable or solid")
        return f"giant gap with {describe_quantity(chunks) if coarse_counts else chunks} chunk"+("s" if pluralize and chunks != 1 else "")+" of floor"

def count_in_scene(scene, tiles, exclude=set()):
    """ counts standalone tiles, unless they are in the exclude set """
    count = 0
    for r, row in enumerate(scene):
        for c, t in enumerate(row): 
            #if exclude and t in tiles: print(r,c, exclude)
            if (r,c) not in exclude and t in tiles:
                #if exclude: print((r,t), exclude, (r,t) in exclude)
                count += 1
    #if exclude: print(tiles, exclude, count)
    return count

def count_caption_phrase(scene, tiles, name, names, offset = 0, describe_absence=False, exclude=set()):
    """ offset modifies count used in caption """
    count = offset + count_in_scene(scene, tiles, exclude)
    #if name == "loose block": print("count", count)
    if count > 0: 
        return f" {describe_quantity(count) if coarse_counts else count} " + (names if pluralize and count > 1 else name) + "."
    elif describe_absence:
        return f" no {names}."
    else:
        return ""

def in_column(scene, x, tile):
    for row in scene:
        if row[x] == tile:
            return True

    return False

def analyze_ceiling(scene, id_to_char, tile_descriptors, describe_absence, ceiling_row = CEILING):
    """
    Analyzes ceiling row (0-based index) to detect a ceiling.
    Returns a caption phrase or an empty string if no ceiling is detected.
    """
    WIDTH = len(scene[0])

    row = scene[ceiling_row]
    solid_count = sum(1 for tile in row if "solid" in tile_descriptors.get(id_to_char[tile], []))
    
    if solid_count == WIDTH:
        return " full ceiling."
    elif solid_count > WIDTH//2:
        # Count contiguous gaps of passable tiles
        gaps = 0
        in_gap = False
        for tile in row:
            # Enemies are also a gap since they immediately fall into the gap, but they are marked as "moving" and not "passable"
            if "passable" in tile_descriptors.get(id_to_char[tile], []) or "moving" in tile_descriptors.get(id_to_char[tile], []):
                if not in_gap:
                    gaps += 1
                    in_gap = True
            else:
                in_gap = False
        result = f" ceiling with {describe_quantity(gaps) if coarse_counts else gaps} gap" + ("s" if pluralize and gaps != 1 else "") + "."

        # Adding the "moving" check should make this code unnecessary
        #if result == ' ceiling with no gaps.':
        #    print("This should not happen: ceiling with no gaps")
        #    print("ceiling_row:", scene[ceiling_row])
        #    result = " full ceiling."

        return result
    elif describe_absence:
        return " no ceiling."
    else:
        return ""  # Not enough solid tiles for a ceiling

def find_horizontal_lines(scene, id_to_char, tile_descriptors, target_descriptor, min_run_length=2, require_above_below_not_solid=False, exclude_rows = [], already_accounted = set()):
    """
    Finds horizontal lines (runs) of tiles with the target descriptor.
    - Skips the FLOOR row
    - Can require non-solid space above and below (for platforms)
    - exclude_rows may not be needed because of the alread_accounted set
    Returns a list of (y, start_x, end_x) tuples
    """
    lines = []
    height = len(scene)
    width = len(scene[0]) if height > 0 else 0

    #print((10,0) in already_accounted)

    for y in range(height - 1):  # Skip FLOOR row
        
        if y in exclude_rows:
            continue # Could skip ceiling

        x = 0
        while x < width:
            tile_char = id_to_char[scene[y][x]]
<<<<<<< HEAD
            descriptors = tile_descriptors.get(tile_char, [])
=======
            descriptors = tile_descriptors.get(tile_char, set())  # Ensure this is always a set
>>>>>>> f6fa66d3

            # If required, check for passable tiles above and below
            if require_above_below_not_solid:
                # Above
                if y > 0:
                    above_char = id_to_char[scene[y - 1][x]]
                    if "solid" in tile_descriptors.get(above_char, set()):
                        x += 1
                        continue
                else:
                    x += 1
                    continue
                # Below
                if y + 1 < height:
                    below_char = id_to_char[scene[y + 1][x]]
                    if "solid" in tile_descriptors.get(below_char, set()):
                        x += 1
                        continue
                else:
                    x += 1
                    continue

            # Start of valid run
            possible_locations = set()
            run_start = x
            while x < width:
                tile_char = id_to_char[scene[y][x]]
                descriptors = tile_descriptors.get(tile_char, set())

                if (target_descriptor in descriptors):
                    if require_above_below_not_solid:
                        if y > 0 and "solid" in tile_descriptors.get(id_to_char[scene[y - 1][x]], set()):
                            break
                        if y + 1 < height and "solid" in tile_descriptors.get(id_to_char[scene[y + 1][x]], set()):
                            break

                    possible_locations.add( (y,x) )
                    x += 1
                else:
                    break
            run_length = x - run_start
            if run_length >= min_run_length:
                already_accounted.update(possible_locations) # Blocks of the line are now accounted for
                lines.append((y, run_start, x - 1))
            else:
                x += 1

    return lines

def describe_horizontal_lines(lines, label, describe_locations, describe_absence):
    if not lines:
        if describe_absence:
            return f" no {label}s."
        else:
            return ""
        
    if describe_locations:
        
        if coarse_locations:
            location_counts = {}
            for y, start_x, end_x in sorted(lines):
                location_str = f"{describe_location((end_x + start_x)/2.0, y)}"
                if location_str in location_counts:
                    location_counts[location_str] += 1
                else:
                    location_counts[location_str] = 1

            return " " + ". ".join([f"{describe_quantity(count) if coarse_counts else count} {label}{'s' if pluralize and count > 1 else ''} at {location}" for location, count in location_counts.items()]) + "."
            
        else:
            parts = []
            for y, start_x, end_x in sorted(lines):
                parts.append(f"{y} (cols {start_x}-{end_x})")
            # Fix unbound variable 'count'
            count = len(lines)
            location_description = f"at row{'s' if pluralize and count > 1 else ''} " + ", ".join(parts)
        
            plural = label + "s" if pluralize and count > 1 else label
            return f" {describe_quantity(count) if coarse_counts else count} {plural} " + location_description + "."

    else: # Not describing locations at all
        count = len(lines)
        return f" {describe_quantity(count) if coarse_counts else count} {label}{'s' if pluralize and count != 1 else ''}."


def flood_fill(scene, visited, start_row, start_col, id_to_char, tile_descriptors, excluded, pipes=False):
    stack = [(start_row, start_col)]
    structure = []

    while stack:
        row, col = stack.pop()
        if (row, col) in visited or (row, col) in excluded:
            continue
        tile = scene[row][col]
        descriptors = tile_descriptors.get(id_to_char[tile], [])

        visited.add((row, col))
        structure.append((row, col))

        # Check neighbors
        for d_row, d_col in [(-1,0), (1,0), (0,-1), (0,1)]:

            n_row, n_col = row + d_row, col + d_col
            if 0 <= n_row < len(scene) and 0 <= n_col < len(scene[0]):
                stack.append((n_row, n_col))

    return structure

def find_solid_structures(scene, id_to_char, tile_descriptors, already_accounted, pipes = False):
    """Find unaccounted solid block structures"""
    visited = set()
    structures = []

    for row in range(len(scene)):
        for col in range(len(scene[0])):
            if (row, col) in visited or (row, col) in already_accounted:
                continue
            tile = scene[row][col]
            descriptors = tile_descriptors.get(id_to_char[tile], [])
            if (not pipes and "solid" in descriptors and "pipe" not in descriptors) or (pipes and "pipe" in descriptors):
                structure = flood_fill(scene, visited, row, col, id_to_char, tile_descriptors, already_accounted, pipes)
                if structure:
                    structures.append(structure)

    return structures

def describe_structures(structures, ceiling_row=CEILING, floor_row=FLOOR, describe_absence=False, describe_locations=False, debug=False, scene=None, char_to_id=None):
    """
        scene and char_to_id are needed when pipes is True so that the specific tiles can be checked.
        Returns a list of tuples (phrase, coordinates) where coordinates is a set of (row, col) positions
        associated with the phrase describing the structures of that type.
    """
    # Map each description to its list of structures
    desc_to_structs = {}
    
    for struct in structures:
        min_row = min(pos[0] for pos in struct)
        max_row = max(pos[0] for pos in struct)
        min_col = min(pos[1] for pos in struct)
        max_col = max(pos[1] for pos in struct)

        width = max_col - min_col + 1
        height = max_row - min_row + 1

        attached_to_ceiling = any(r == ceiling_row for r, c in struct)
        in_contact_with_floor = any(r == floor_row - 1 for r, c in struct)

        if not attached_to_ceiling and width <= 2 and height >= 3 and in_contact_with_floor:
           desc = "tower"
        elif all((r, c) in struct for r in range(min_row, max_row + 1) for c in range(min_col, max_col + 1)):
            desc = "rectangular block cluster"
            #elif not attached_to_ceiling and width >= 3 and height <= 2 and in_contact_with_floor:
            #    desc = "wall"
        else:
            desc = "irregular block cluster"

        if debug:
            print(f"{desc} at {min_row} {max_row} {min_col} {max_col}: {struct}: attached_to_ceiling: {attached_to_ceiling}, in_contact_with_floor: {in_contact_with_floor}")

        if describe_locations:
            if coarse_locations:
                desc += " at " + describe_location((min_col + max_col) / 2.0, (min_row + max_row) / 2.0)
            else:
                desc += f" from row {min_row} to {max_row}, columns {min_col} to {max_col}"

        # Group structures by their description
        if desc not in desc_to_structs:
            desc_to_structs[desc] = []
        desc_to_structs[desc].append(struct)

    # Prepare phrases with their associated coordinates
    result = []
    
    # Process existing structures
    for desc, struct_list in desc_to_structs.items():
        count = len(struct_list)
        # Combine all coordinates for this description type
        all_coords = set()
        for struct in struct_list:
            all_coords.update(struct)
            
        if count == 1:
            # Need space in front
            phrase = f" one {desc}"
        else:
            # Pluralize the first word
            words = desc.split()
            for i in range(len(words)):
                if words[i] == "tower":
                    words[i] = "towers"
                #elif words[i] == "wall":
                #    words[i] = "walls"
                elif words[i] == "cluster":
                    words[i] = "clusters"
            phrase = f" {describe_quantity(count)} " + " ".join(words)
        
        result.append((phrase + ".", all_coords))

    # Handle absence descriptions if needed
    if describe_absence:
        absent_types = {"tower": set(), "rectangular block cluster": set(), "irregular block cluster": set()}
        described_types = desc_to_structs.keys()
        
        for absent_type in absent_types:
            if absent_type not in described_types:
                result.append((f" no {absent_type}s.", set()))

    return result if result else []

#def count_to_words(n):
#    words = ["one", "two", "three", "four", "five", "six", "seven", "eight", "nine", "ten"]
#    return words[n - 1] if 1 <= n <= 10 else str(n)

def generate_captions(dataset_path, tileset_path, output_path, describe_locations, describe_absence):
    """Processes the dataset and generates captions for each level scene."""
    # Load dataset
    with open(dataset_path, "r") as f:
        dataset = json.load(f)
    save_level_data(dataset, tileset_path, output_path, describe_locations, describe_absence)
    print(f"Captioned dataset saved to {output_path}")

def extract_tileset(tileset_path):
    # Load tileset
    with open(tileset_path, "r") as f:
        tileset = json.load(f)
        #print(f"tileset: {tileset}")
        tile_chars = sorted(tileset['tiles'].keys())
        # I've been saying everywhere that the number of tiles is 10, but there are really only
        # 8 types. I can't remember why I wanted the wiggle room, but I think I should keep it for
        # now. However, this requires me to add some bogus tiles to the list.
        tile_chars.append('!') 
        tile_chars.append('*') 
        #print(f"tile_chars: {tile_chars}")
        id_to_char = {idx: char for idx, char in enumerate(tile_chars)}
        #print(f"id_to_char: {id_to_char}")
        char_to_id = {char: idx for idx, char in enumerate(tile_chars)}
        #print(f"char_to_id: {char_to_id}")
        tile_descriptors = get_tile_descriptors(tileset)
        #print(f"tile_descriptors: {tile_descriptors}")

    return tile_chars, id_to_char, char_to_id, tile_descriptors

def save_level_data(dataset, tileset_path, output_path, describe_locations, describe_absence):

    tile_chars, id_to_char, char_to_id, tile_descriptors = extract_tileset(tileset_path)

    num_excluded = 0
    # Generate captions
    captioned_dataset = []
    for scene in dataset:
        # caption blank/empty for lode runner
        #caption = " "
        caption = assign_caption(scene, id_to_char, char_to_id, tile_descriptors, describe_locations, describe_absence)

        if "broken" in caption:
            print("Broken pipe in training data")
            print(caption)
            current = len(captioned_dataset)
            print(f"Excluding training sample: {current}")
            num_excluded += 1
            continue

        captioned_dataset.append({
            "scene": scene,
            "caption": caption
        })

    # Probably need to fix the VGLC data manually.
    # Should I make the script repair the data or make my own fork of VGLC with good data?
    print(f"{num_excluded} samples excluded due to broken pipes")

    # Save new dataset with captions
    with open(output_path, "w") as f:
        json.dump(captioned_dataset, f, indent=4)

def assign_caption(scene, id_to_char, char_to_id, tile_descriptors, describe_locations, describe_absence, debug=False, return_details=False):
    """Assigns a caption to a level scene based on its contents."""
    already_accounted = set()
    details = {} if return_details else None
    WIDTH = len(scene[0])

    # Include all of floor, even empty tiles
    for x in range(WIDTH):
        already_accounted.add((FLOOR, x))

    floor_row = FLOOR

    def add_to_caption(phrase, contributing_blocks):
        nonlocal caption
        #if phrase and "ceiling" in phrase:
        #    raise ValueError(f"{phrase} {contributing_blocks}")

        if phrase:
            caption += phrase
            if return_details and details is not None:
                details[phrase.strip()] = contributing_blocks

    # blank for lode runner
<<<<<<< HEAD
    #caption = ""
    caption = assign_caption(scene, id_to_char, char_to_id, tile_descriptors, describe_locations, describe_absence)
=======
    caption = ""
    #caption = assign_caption(scene, id_to_char, char_to_id, tile_descriptors, describe_locations, describe_absence)
>>>>>>> f6fa66d3

    # Analyze floor
    floor_caption = analyze_floor(scene, id_to_char, tile_descriptors, describe_absence)
    add_to_caption(floor_caption + "." if floor_caption else "", list(already_accounted))

    def bigger_ceiling(ceiling_higher, ceiling_regular):
        if ceiling_higher == None:
            return False
        ceiling_order = ["full ceiling.", "ceiling with one gap.", "ceiling with two gaps.", "ceiling with a few gaps.", "ceiling with several gaps.", "ceiling with many gaps.", "no ceiling.", ""]
        return ceiling_order.index(ceiling_higher.strip()) <= ceiling_order.index(ceiling_regular.strip())

    # Analyze ceiling
    for c in range(CEILING, 0, -1):
        ceiling_regular = analyze_ceiling(scene, id_to_char, tile_descriptors, describe_absence, ceiling_row = c)
        ceiling_higher = analyze_ceiling(scene, id_to_char, tile_descriptors, describe_absence, ceiling_row = c - 1)
        ceiling_start = c
        #print(f"{c} ceiling_regular: {ceiling_regular}, ceiling_higher: {ceiling_higher}")
        if describe_absence and (ceiling_regular != " no ceiling." or ceiling_higher != " no ceiling."):
            break
        if not describe_absence and (ceiling_regular != "" or ceiling_higher != ""):
            break

    #print(f"END ceiling_regular: {ceiling_regular}, ceiling_higher: {ceiling_higher}")
        
    ceiling_phrase = None
    ceiling_row = None
    if (ceiling_regular == " no ceiling." and ceiling_higher == " no ceiling.") or (ceiling_regular == "" and ceiling_higher == ""):
        ceiling_row = None
        ceiling_phrase = ceiling_regular
        add_to_caption(ceiling_regular, []) # No ceiling at all
    elif ceiling_regular and ceiling_regular != " no ceiling." and ceiling_regular != "" and not bigger_ceiling(ceiling_higher, ceiling_regular):
        ceiling_row = ceiling_start
        ceiling_phrase = ceiling_regular
        add_to_caption(ceiling_regular, [(ceiling_start, x) for x in range(WIDTH)])
        for x in range(WIDTH):
            already_accounted.add((ceiling_start, x))
    elif ceiling_higher and ceiling_higher != " no ceiling." and ceiling_higher != "" and ceiling_start != 0:
        ceiling_row = ceiling_start - 1
        ceiling_phrase = ceiling_higher
        add_to_caption(ceiling_higher, [(ceiling_start - 1, x) for x in range(WIDTH)])
        for x in range(WIDTH):
            already_accounted.add((ceiling_start - 1, x))
    
    #print("after ceiling", (10,0) in already_accounted)
    
    # Is the ceiling filled in even more? 
    if ceiling_row and ceiling_phrase:
        for r in range(ceiling_row - 1, -1, -1):
            #print(r ,f"also ceiling '{ceiling_phrase.strip()}'", details)
            if scene[r] == scene[ceiling_row]:
                if details:
                    details[ceiling_phrase.strip()].extend([(r, x) for x in range(WIDTH)])
                already_accounted.update((r, x) for x in range(WIDTH))
            
    # Count enemies
    enemy_phrase = count_caption_phrase(scene, [char_to_id['E']], "enemy", "enemies", describe_absence=describe_absence)
    add_to_caption(enemy_phrase, [(r, c) for r, row in enumerate(scene) for c, t in enumerate(row) if t == char_to_id['E']])

    #print("after enemy", (10,0) in already_accounted)

<<<<<<< HEAD
    # possibly could use for chests
    # Count gold
    gold_phrase = count_caption_phrase(scene, [char_to_id['G']], "gold", describe_absence=describe_absence)
    add_to_caption(gold_phrase, [(r, c) for r, row in enumerate(scene) for c, t in enumerate(row) if t == char_to_id['G']])
=======
    # Count gold
    if 'G' in char_to_id:
        gold_phrase = count_caption_phrase(scene, [char_to_id['G']], "gold", "gold", describe_absence=describe_absence)
        add_to_caption(gold_phrase, [(r, c) for r, row in enumerate(scene) for c, t in enumerate(row) if t == char_to_id['G']])

     # Count ropes
    if '-' in char_to_id:
        rope_lines = find_horizontal_lines(
            scene, id_to_char, tile_descriptors, target_descriptor="rope", min_run_length=1
        )
        rope_phrase = describe_horizontal_lines(rope_lines, "rope", describe_locations, describe_absence=describe_absence)
        add_to_caption(rope_phrase, [(y, x) for y, start_x, end_x in rope_lines for x in range(start_x, end_x + 1)])

    # Count ladders
    if '#' in char_to_id:
        ladder_lines = find_vertical_lines(
            scene, id_to_char, tile_descriptors, target_descriptor="ladder", min_run_length=1
        )
        ladder_phrase = describe_vertical_lines(ladder_lines, "ladder", describe_locations, describe_absence=describe_absence)
        add_to_caption(ladder_phrase, [(y, x) for x, start_y, end_y in ladder_lines for y in range(start_y, end_y + 1)])

    # Count player spawn (M) - only one allowed
    if 'M' in char_to_id:
        spawn_positions = [(r, c) for r, row in enumerate(scene) for c, t in enumerate(row) if t == char_to_id['M']]
        if len(spawn_positions) == 1:
            spawn_phrase = " one spawn point."
        elif len(spawn_positions) == 0 and describe_absence:
            spawn_phrase = " no spawn point."
        elif len(spawn_positions) > 1:
            spawn_phrase = f" {describe_quantity(len(spawn_positions)) if coarse_counts else len(spawn_positions)} spawn points."
        else:
            spawn_phrase = ""
        # Don't need to say there is a spawn point since there is only one
        #add_to_caption(spawn_phrase, spawn_positions)
>>>>>>> f6fa66d3

    # Platforms
    platform_lines = find_horizontal_lines(scene, id_to_char, tile_descriptors, target_descriptor="solid", min_run_length=2, require_above_below_not_solid=True, already_accounted=already_accounted, exclude_rows=[] if ceiling_row == None else [ceiling_row])
    #print("after platform_lines", (10,0) in already_accounted)
    platform_phrase = describe_horizontal_lines(platform_lines, "platform", describe_locations, describe_absence=describe_absence)
    add_to_caption(platform_phrase, [(y, x) for y, start_x, end_x in platform_lines for x in range(start_x, end_x + 1)])


    # Solid structures

    #print(already_accounted)
<<<<<<< HEAD
   

    #print(already_accounted)
=======
>>>>>>> f6fa66d3
    structures = find_solid_structures(scene, id_to_char, tile_descriptors, already_accounted)
    structure_phrase = describe_structures(structures, describe_locations=describe_locations, describe_absence=describe_absence, debug=debug, ceiling_row=ceiling_row, floor_row=floor_row)
    for phrase, coords in structure_phrase:
        add_to_caption(phrase, coords)

    #print(already_accounted)
    loose_block_phrase = count_caption_phrase(scene, [char_to_id['B'], char_to_id['b']], "loose block", "loose blocks", describe_absence=describe_absence, exclude=already_accounted)
    add_to_caption(loose_block_phrase, [(r, c) for r, row in enumerate(scene) for c, t in enumerate(row) if t in [char_to_id['B'], char_to_id['b']] and (r, c) not in already_accounted])

    return (caption.strip(), details) if return_details else caption.strip()

def find_vertical_lines(scene, id_to_char, tile_descriptors, target_descriptor, min_run_length=2, require_left_right_not_solid=False, exclude_cols = [], already_accounted = set()):
    """
    Finds vertical lines (runs) of tiles with the target descriptor.
    Used for ladders mainly.
    Returns a list of (x, start_y, end_y) tuples
    """
    lines = []
    height = len(scene)
    width = len(scene[0]) if height > 0 else 0

    for x in range(width):
        if x in exclude_cols:
            continue
        y = 0
        while y < height:
            tile_char = id_to_char[scene[y][x]]
            descriptors = tile_descriptors.get(tile_char, set())

            # If required, check for passable tiles left and right
            if require_left_right_not_solid:
                # Left
                if x > 0:
                    left_char = id_to_char[scene[y][x - 1]]
                    if "solid" in tile_descriptors.get(left_char, set()):
                        y += 1
                        continue
                else:
                    y += 1
                    continue
                # Right
                if x + 1 < width:
                    right_char = id_to_char[scene[y][x + 1]]
                    if "solid" in tile_descriptors.get(right_char, set()):
                        y += 1
                        continue
                else:
                    y += 1
                    continue

            # Start of valid run
            possible_locations = set()
            run_start = y
            while y < height:
                tile_char = id_to_char[scene[y][x]]
                descriptors = tile_descriptors.get(tile_char, set())
                if (target_descriptor in descriptors):
                    if require_left_right_not_solid:
                        if x > 0 and "solid" in tile_descriptors.get(id_to_char[scene[y][x - 1]], set()):
                            break
                        if x + 1 < width and "solid" in tile_descriptors.get(id_to_char[scene[y][x + 1]], set()):
                            break
                    possible_locations.add((y, x))
                    y += 1
                else:
                    break
            run_length = y - run_start
            if run_length >= min_run_length:
                already_accounted.update(possible_locations)
                lines.append((x, run_start, y - 1))
            else:
                y += 1
    return lines

def describe_vertical_lines(lines, label, describe_locations, describe_absence):
    if not lines:
        if describe_absence:
            return f" no {label}s."
        else:
            return ""
    if describe_locations:
        if coarse_locations:
            location_counts = {}
            for x, start_y, end_y in sorted(lines):
                location_str = f"{describe_location(x, (end_y + start_y)/2.0)}"
                if location_str in location_counts:
                    location_counts[location_str] += 1
                else:
                    location_counts[location_str] = 1
            return " " + ". ".join([f"{describe_quantity(count) if coarse_counts else count} {label}{'s' if pluralize and count > 1 else ''} at {location}" for location, count in location_counts.items()]) + "."
        else:
            parts = []
            for x, start_y, end_y in sorted(lines):
                parts.append(f"{x} (rows {start_y}-{end_y})")
            count = len(lines)
            location_description = f"at col{'s' if pluralize and count > 1 else ''} " + ", ".join(parts)
            plural = label + "s" if pluralize and count > 1 else label
            return f" {describe_quantity(count) if coarse_counts else count} {plural} " + location_description + "."
    else:
        count = len(lines)
        return f" {describe_quantity(count) if coarse_counts else count} {label}{'s' if pluralize and count != 1 else ''}."


if __name__ == "__main__":
    import argparse
    parser = argparse.ArgumentParser(description="Generate captions for Lode Runner screenshots")
    parser.add_argument("--dataset", required=True, help="json with level scenes")
    
    # Fix unsupported escape sequence in argument parser
    def escape_path(path):
        return path.replace("\\", "\\\\")

    parser.add_argument("--tileset", default=escape_path('..\\TheVGLC\\Lode Runner\\Loderunner.json'), help="Descriptions of individual tile types")
    parser.add_argument("--output", required=True, help="Output JSON file path")
    parser.add_argument('--target_height', type=int, default=32, help='Target output height (e.g., 32)')
    parser.add_argument('--target_width', type=int, default=32, help='Target output width (e.g., 32)')
    #parser.add_argument("--describe_locations", action="store_true", default=False, help="Include location descriptions in the captions")
    parser.add_argument("--describe_absence", action="store_true", default=False, help="Indicate when there are no occurrences of an item or structure")
    global args
    args = parser.parse_args()

    dataset_file = args.dataset
    tileset_file = args.tileset
    output_file = args.output

    if not os.path.isfile(dataset_file) or not os.path.isfile(tileset_file):
        print("Error: One or more input files do not exist.")
        sys.exit(1)

    generate_captions(dataset_file, tileset_file, output_file, False, args.describe_absence)<|MERGE_RESOLUTION|>--- conflicted
+++ resolved
@@ -214,11 +214,7 @@
         x = 0
         while x < width:
             tile_char = id_to_char[scene[y][x]]
-<<<<<<< HEAD
-            descriptors = tile_descriptors.get(tile_char, [])
-=======
             descriptors = tile_descriptors.get(tile_char, set())  # Ensure this is always a set
->>>>>>> f6fa66d3
 
             # If required, check for passable tiles above and below
             if require_above_below_not_solid:
@@ -517,13 +513,8 @@
                 details[phrase.strip()] = contributing_blocks
 
     # blank for lode runner
-<<<<<<< HEAD
-    #caption = ""
-    caption = assign_caption(scene, id_to_char, char_to_id, tile_descriptors, describe_locations, describe_absence)
-=======
     caption = ""
     #caption = assign_caption(scene, id_to_char, char_to_id, tile_descriptors, describe_locations, describe_absence)
->>>>>>> f6fa66d3
 
     # Analyze floor
     floor_caption = analyze_floor(scene, id_to_char, tile_descriptors, describe_absence)
@@ -584,12 +575,6 @@
 
     #print("after enemy", (10,0) in already_accounted)
 
-<<<<<<< HEAD
-    # possibly could use for chests
-    # Count gold
-    gold_phrase = count_caption_phrase(scene, [char_to_id['G']], "gold", describe_absence=describe_absence)
-    add_to_caption(gold_phrase, [(r, c) for r, row in enumerate(scene) for c, t in enumerate(row) if t == char_to_id['G']])
-=======
     # Count gold
     if 'G' in char_to_id:
         gold_phrase = count_caption_phrase(scene, [char_to_id['G']], "gold", "gold", describe_absence=describe_absence)
@@ -624,7 +609,6 @@
             spawn_phrase = ""
         # Don't need to say there is a spawn point since there is only one
         #add_to_caption(spawn_phrase, spawn_positions)
->>>>>>> f6fa66d3
 
     # Platforms
     platform_lines = find_horizontal_lines(scene, id_to_char, tile_descriptors, target_descriptor="solid", min_run_length=2, require_above_below_not_solid=True, already_accounted=already_accounted, exclude_rows=[] if ceiling_row == None else [ceiling_row])
@@ -636,12 +620,6 @@
     # Solid structures
 
     #print(already_accounted)
-<<<<<<< HEAD
-   
-
-    #print(already_accounted)
-=======
->>>>>>> f6fa66d3
     structures = find_solid_structures(scene, id_to_char, tile_descriptors, already_accounted)
     structure_phrase = describe_structures(structures, describe_locations=describe_locations, describe_absence=describe_absence, debug=debug, ceiling_row=ceiling_row, floor_row=floor_row)
     for phrase, coords in structure_phrase:
