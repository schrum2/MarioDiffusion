import json
import sys
import os
from collections import Counter
from captions.util import extract_tileset, describe_size, describe_quantity, get_tile_descriptors, analyze_floor, count_in_scene, count_caption_phrase, in_column, analyze_ceiling, flood_fill

<<<<<<< HEAD
# height is 22 for Lode Runner
HEIGHT = 22
=======
# The width of generated scenes may not be 16
#WIDTH = 16
# height is 32 for Lode Runner
HEIGHT = 32
>>>>>>> 3b8664db

# The floor is the last row of the scene (0-indexed)
FLOOR = HEIGHT - 1
CEILING = 1

# This is used for describing locations, but it doesn't work well
# standard width of Lode Runner scenes are 32
STANDARD_WIDTH = 32

LEFT = STANDARD_WIDTH // 3
RIGHT = STANDARD_WIDTH - LEFT

TOP = (FLOOR - CEILING) // 3 + CEILING
BOTTOM = FLOOR - ((FLOOR - CEILING) // 3)

# Could define these via the command line, but for now they are hardcoded
coarse_locations = True
coarse_counts = True
pluralize = True
give_staircase_lengths = False

def describe_location(x, y):
    """
        Describes the location of a point in the scene.
        Returns a string like "left top", "center middle", "right bottom".
        x is the column index, y is the row index.
    """

    if x < LEFT:
        x_desc = "left"
    elif x < RIGHT:
        x_desc = "center"
    else:
        x_desc = "right"

    if y < TOP:
        y_desc = "top"
    elif y < BOTTOM:
        y_desc = "middle"
    else:
        y_desc = "bottom"

    return f"{x_desc} {y_desc}"

def find_horizontal_lines(scene, id_to_char, tile_descriptors, target_descriptor, min_run_length=2, require_above_below_not_solid=False, exclude_rows = [], already_accounted = set()):
    """
    Finds horizontal lines (runs) of tiles with the target descriptor.
    - Skips the FLOOR row
    - Can require non-solid space above and below (for platforms)
    - exclude_rows may not be needed because of the alread_accounted set
    Returns a list of (y, start_x, end_x) tuples
    """
    lines = []
    height = len(scene)
    width = len(scene[0]) if height > 0 else 0

    #print((10,0) in already_accounted)

    for y in range(height - 1):  # Skip FLOOR row
        
        if y in exclude_rows:
            continue # Could skip ceiling

        x = 0
        while x < width:
            tile_char = id_to_char[scene[y][x]]
            descriptors = tile_descriptors.get(tile_char, set())  # Ensure this is always a set

            # If required, check for passable tiles above and below
            if require_above_below_not_solid:
                # Above
                if y > 0:
                    above_char = id_to_char[scene[y - 1][x]]
                    if "solid" in tile_descriptors.get(above_char, set()):
                        x += 1
                        continue
                else:
                    x += 1
                    continue
                # Below
                if y + 1 < height:
                    below_char = id_to_char[scene[y + 1][x]]
                    if "solid" in tile_descriptors.get(below_char, set()):
                        x += 1
                        continue
                else:
                    x += 1
                    continue

            # Start of valid run
            possible_locations = set()
            run_start = x
            while x < width:
                tile_char = id_to_char[scene[y][x]]
                descriptors = tile_descriptors.get(tile_char, set())

                if (target_descriptor in descriptors):
                    if require_above_below_not_solid:
                        if y > 0 and "solid" in tile_descriptors.get(id_to_char[scene[y - 1][x]], set()):
                            break
                        if y + 1 < height and "solid" in tile_descriptors.get(id_to_char[scene[y + 1][x]], set()):
                            break

                    possible_locations.add( (y,x) )
                    x += 1
                else:
                    break
            run_length = x - run_start
            if run_length >= min_run_length:
                already_accounted.update(possible_locations) # Blocks of the line are now accounted for
                lines.append((y, run_start, x - 1))
            else:
                x += 1

    return lines

def describe_horizontal_lines(lines, label, describe_locations, describe_absence):
    if not lines:
        if describe_absence:
            return f" no {label}s."
        else:
            return ""
        
    if describe_locations:
        
        if coarse_locations:
            location_counts = {}
            for y, start_x, end_x in sorted(lines):
                location_str = f"{describe_location((end_x + start_x)/2.0, y)}"
                if location_str in location_counts:
                    location_counts[location_str] += 1
                else:
                    location_counts[location_str] = 1

            return " " + ". ".join([f"{describe_quantity(count) if coarse_counts else count} {label}{'s' if pluralize and count > 1 else ''} at {location}" for location, count in location_counts.items()]) + "."
            
        else:
            parts = []
            for y, start_x, end_x in sorted(lines):
                parts.append(f"{y} (cols {start_x}-{end_x})")
            # Fix unbound variable 'count'
            count = len(lines)
            location_description = f"at row{'s' if pluralize and count > 1 else ''} " + ", ".join(parts)
        
            plural = label + "s" if pluralize and count > 1 else label
            return f" {describe_quantity(count) if coarse_counts else count} {plural} " + location_description + "."

    else: # Not describing locations at all
        count = len(lines)
        return f" {describe_quantity(count) if coarse_counts else count} {label}{'s' if pluralize and count != 1 else ''}."

def find_solid_structures(scene, id_to_char, tile_descriptors, already_accounted, pipes = False):
    """Find unaccounted solid block structures"""
    visited = set()
    structures = []

    for row in range(len(scene)):
        for col in range(len(scene[0])):
            if (row, col) in visited or (row, col) in already_accounted:
                continue
            tile = scene[row][col]
            descriptors = tile_descriptors.get(id_to_char[tile], [])
            if (not pipes and "solid" in descriptors and "pipe" not in descriptors) or (pipes and "pipe" in descriptors):
                structure = flood_fill(scene, visited, row, col, id_to_char, tile_descriptors, already_accounted, pipes)
                if structure:
                    structures.append(structure)

    return structures

def describe_structures(structures, ceiling_row=CEILING, floor_row=FLOOR, describe_absence=False, describe_locations=False, debug=False, scene=None, char_to_id=None):
    """
        scene and char_to_id are needed when pipes is True so that the specific tiles can be checked.
        Returns a list of tuples (phrase, coordinates) where coordinates is a set of (row, col) positions
        associated with the phrase describing the structures of that type.
    """
    # Map each description to its list of structures
    desc_to_structs = {}
    
    for struct in structures:
        min_row = min(pos[0] for pos in struct)
        max_row = max(pos[0] for pos in struct)
        min_col = min(pos[1] for pos in struct)
        max_col = max(pos[1] for pos in struct)

        width = max_col - min_col + 1
        height = max_row - min_row + 1

        attached_to_ceiling = any(r == ceiling_row for r, c in struct)
        in_contact_with_floor = any(r == floor_row - 1 for r, c in struct)

        # Remove towers from captions by skipping them
        if not attached_to_ceiling and width <= 2 and height >= 3 and in_contact_with_floor:
            continue  # skip towers
        elif all((r, c) in struct for r in range(min_row, max_row + 1) for c in range(min_col, max_col + 1)):
            desc = "rectangular block cluster"
        else:
            desc = "irregular block cluster"

        if debug:
            print(f"{desc} at {min_row} {max_row} {min_col} {max_col}: {struct}: attached_to_ceiling: {attached_to_ceiling}, in_contact_with_floor: {in_contact_with_floor}")

        if describe_locations:
            if coarse_locations:
                desc += " at " + describe_location((min_col + max_col) / 2.0, (min_row + max_row) / 2.0)
            else:
                desc += f" from row {min_row} to {max_row}, columns {min_col} to {max_col}"

        # Group structures by their description
        if desc not in desc_to_structs:
            desc_to_structs[desc] = []
        desc_to_structs[desc].append(struct)

    # Prepare phrases with their associated coordinates
    result = []
    
    # Process existing structures
    for desc, struct_list in desc_to_structs.items():
        count = len(struct_list)
        # Combine all coordinates for this description type
        all_coords = set()
        for struct in struct_list:
            all_coords.update(struct)
            
        if count == 1:
            # Need space in front
            phrase = f" one {desc}"
        else:
            # Pluralize the first word
            words = desc.split()
            for i in range(len(words)):
                #elif words[i] == "wall":
                #    words[i] = "walls"
                if words[i] == "cluster":
                    words[i] = "clusters"
            phrase = f" {describe_quantity(count)} " + " ".join(words)
        
        result.append((phrase + ".", all_coords))

    # Handle absence descriptions if needed
    if describe_absence:
        absent_types = {"rectangular block cluster": set(), "irregular block cluster": set()}
        described_types = desc_to_structs.keys()
        
        for absent_type in absent_types:
            if absent_type not in described_types:
                result.append((f" no {absent_type}s.", set()))

    return result if result else []

#def count_to_words(n):
#    words = ["one", "two", "three", "four", "five", "six", "seven", "eight", "nine", "ten"]
#    return words[n - 1] if 1 <= n <= 10 else str(n)

def generate_captions(dataset_path, tileset_path, output_path, describe_locations, describe_absence):
    """Processes the dataset and generates captions for each level scene."""
    # Load dataset
    with open(dataset_path, "r") as f:
        dataset = json.load(f)
    save_level_data(dataset, tileset_path, output_path, describe_locations, describe_absence)
    print(f"Captioned dataset saved to {output_path}")


def save_level_data(dataset, tileset_path, output_path, describe_locations, describe_absence):

    tile_chars, id_to_char, char_to_id, tile_descriptors = extract_tileset(tileset_path)

    num_excluded = 0
    # Generate captions
    captioned_dataset = []
    for scene in dataset:
        # caption blank/empty for lode runner
        #caption = " "
        caption = assign_caption(scene, id_to_char, char_to_id, tile_descriptors, describe_locations, describe_absence)

        if "broken" in caption:
            print("Broken pipe in training data")
            print(caption)
            current = len(captioned_dataset)
            print(f"Excluding training sample: {current}")
            num_excluded += 1
            continue

        captioned_dataset.append({
            "scene": scene,
            "caption": caption
        })

    # Probably need to fix the VGLC data manually.
    # Should I make the script repair the data or make my own fork of VGLC with good data?
    print(f"{num_excluded} samples excluded due to broken pipes")

    # Save new dataset with captions
    with open(output_path, "w") as f:
        json.dump(captioned_dataset, f, indent=4)

def assign_caption(scene, id_to_char, char_to_id, tile_descriptors, describe_locations, describe_absence, debug=False, return_details=False):
    """Assigns a caption to a level scene based on its contents."""
    already_accounted = set()
    details = {} if return_details else None
    WIDTH = len(scene[0])

    # Include all of floor, even empty tiles
    for x in range(WIDTH):
        already_accounted.add((FLOOR, x))

    floor_row = FLOOR

    def add_to_caption(phrase, contributing_blocks):
        nonlocal caption
        #if phrase and "ceiling" in phrase:
        #    raise ValueError(f"{phrase} {contributing_blocks}")

        if phrase:
            caption += phrase
            if return_details and details is not None:
                details[phrase.strip()] = contributing_blocks

    # blank for lode runner
    caption = ""
    #caption = assign_caption(scene, id_to_char, char_to_id, tile_descriptors, describe_locations, describe_absence)

    # Analyze floor
    floor_caption = analyze_floor(scene, id_to_char, tile_descriptors, describe_absence)
    add_to_caption(floor_caption + "." if floor_caption else "", list(already_accounted))

    def bigger_ceiling(ceiling_higher, ceiling_regular):
        if ceiling_higher == None:
            return False
        ceiling_order = ["full ceiling.", "ceiling with one gap.", "ceiling with two gaps.", "ceiling with a few gaps.", "ceiling with several gaps.", "ceiling with many gaps.", "no ceiling.", ""]
        return ceiling_order.index(ceiling_higher.strip()) <= ceiling_order.index(ceiling_regular.strip())

    # Analyze ceiling
    for c in range(CEILING, 0, -1):
        ceiling_regular = analyze_ceiling(scene, id_to_char, tile_descriptors, describe_absence, ceiling_row = c)
        ceiling_higher = analyze_ceiling(scene, id_to_char, tile_descriptors, describe_absence, ceiling_row = c - 1)
        ceiling_start = c
        #print(f"{c} ceiling_regular: {ceiling_regular}, ceiling_higher: {ceiling_higher}")
        if describe_absence and (ceiling_regular != " no ceiling." or ceiling_higher != " no ceiling."):
            break
        if not describe_absence and (ceiling_regular != "" or ceiling_higher != ""):
            break

    #print(f"END ceiling_regular: {ceiling_regular}, ceiling_higher: {ceiling_higher}")
        
    ceiling_phrase = None
    ceiling_row = None
    if (ceiling_regular == " no ceiling." and ceiling_higher == " no ceiling.") or (ceiling_regular == "" and ceiling_higher == ""):
        ceiling_row = None
        ceiling_phrase = ceiling_regular
        add_to_caption(ceiling_regular, []) # No ceiling at all
    elif ceiling_regular and ceiling_regular != " no ceiling." and ceiling_regular != "" and not bigger_ceiling(ceiling_higher, ceiling_regular):
        ceiling_row = ceiling_start
        ceiling_phrase = ceiling_regular
        add_to_caption(ceiling_regular, [(ceiling_start, x) for x in range(WIDTH)])
        for x in range(WIDTH):
            already_accounted.add((ceiling_start, x))
    elif ceiling_higher and ceiling_higher != " no ceiling." and ceiling_higher != "" and ceiling_start != 0:
        ceiling_row = ceiling_start - 1
        ceiling_phrase = ceiling_higher
        add_to_caption(ceiling_higher, [(ceiling_start - 1, x) for x in range(WIDTH)])
        for x in range(WIDTH):
            already_accounted.add((ceiling_start - 1, x))
    
    #print("after ceiling", (10,0) in already_accounted)
    
    # Is the ceiling filled in even more? 
    if ceiling_row and ceiling_phrase:
        for r in range(ceiling_row - 1, -1, -1):
            #print(r ,f"also ceiling '{ceiling_phrase.strip()}'", details)
            if scene[r] == scene[ceiling_row]:
                if details:
                    details[ceiling_phrase.strip()].extend([(r, x) for x in range(WIDTH)])
                already_accounted.update((r, x) for x in range(WIDTH))
            
    # Count enemies
    enemy_phrase = count_caption_phrase(scene, [char_to_id['E']], "enemy", "enemies", describe_absence=describe_absence)
    add_to_caption(enemy_phrase, [(r, c) for r, row in enumerate(scene) for c, t in enumerate(row) if t == char_to_id['E']])

    #print("after enemy", (10,0) in already_accounted)

    # Count gold
    if 'G' in char_to_id:
        gold_lines = find_horizontal_lines(
            scene, id_to_char, tile_descriptors, target_descriptor="gold", min_run_length=2
        )
        gold_line_coords = set()
        for y, start_x, end_x in gold_lines:
            for x in range(start_x, end_x + 1):
                gold_line_coords.add((y, x))
        # Describe gold lines
        gold_line_phrase = describe_horizontal_lines(gold_lines, "gold line", describe_locations, describe_absence=describe_absence)
        add_to_caption(gold_line_phrase, list(gold_line_coords))
        # Now find single gold tiles (not in any gold line)
        single_gold_coords = [(r, c) for r, row in enumerate(scene) for c, t in enumerate(row)
                             if t == char_to_id['G'] and (r, c) not in gold_line_coords]
        if single_gold_coords:
            single_gold_phrase = count_caption_phrase(scene, [char_to_id['G']], "gold", "gold", describe_absence=describe_absence, exclude=gold_line_coords)
            add_to_caption(single_gold_phrase, single_gold_coords)
        elif describe_absence and not gold_lines:
            # No gold at all
            add_to_caption(" no gold.", [])

     # Count ropes
    if '-' in char_to_id:
        rope_lines = find_horizontal_lines(
            scene, id_to_char, tile_descriptors, target_descriptor="rope", min_run_length=1
        )
        rope_phrase = describe_horizontal_lines(rope_lines, "rope", describe_locations, describe_absence=describe_absence)
        add_to_caption(rope_phrase, [(y, x) for y, start_x, end_x in rope_lines for x in range(start_x, end_x + 1)])

    # Count ladders
    if '#' in char_to_id:
        ladder_lines = find_vertical_lines(
            scene, id_to_char, tile_descriptors, target_descriptor="ladder", min_run_length=1
        )
        # Classify ladders by height
        short_ladders = []
        medium_ladders = []
        tall_ladders = []
        ladder_columns_by_row = {}
        for x, start_y, end_y in ladder_lines:
            height = end_y - start_y + 1
            if height == 1:
                short_ladders.append((x, start_y, end_y))
            elif 2 <= height <= 4:
                medium_ladders.append((x, start_y, end_y))
            elif height >= 5:
                tall_ladders.append((x, start_y, end_y))
            # For ladder clusters: record all (row, col) for each ladder
            for y in range(start_y, end_y + 1):
                ladder_columns_by_row.setdefault(y, []).append(x)
        # Find ladder clusters: ladders that are horizontally adjacent in the same row
        ladder_cluster_coords = set()
        for y, cols in ladder_columns_by_row.items():
            cols = sorted(cols)
            cluster = [cols[0]]
            for i in range(1, len(cols)):
                if cols[i] == cols[i-1] + 1:
                    cluster.append(cols[i])
                else:
                    if len(cluster) > 1:
                        for cx in cluster:
                            ladder_cluster_coords.add((y, cx))
                    cluster = [cols[i]]
            if len(cluster) > 1:
                for cx in cluster:
                    ladder_cluster_coords.add((y, cx))
        # Describe ladder clusters
        if ladder_cluster_coords:
            # Group clusters by contiguous horizontal runs in each row
            cluster_count = 0
            visited = set()
            for y, cols in ladder_columns_by_row.items():
                cols = sorted(cols)
                i = 0
                while i < len(cols):
                    if (y, cols[i]) not in ladder_cluster_coords:
                        i += 1
                        continue
                    # Start of a cluster
                    start = i
                    while i + 1 < len(cols) and cols[i+1] == cols[i] + 1 and (y, cols[i+1]) in ladder_cluster_coords:
                        i += 1
                    # Only count as a cluster if more than one ladder in a row
                    if i > start:
                        cluster_count += 1
                        for cx in cols[start:i+1]:
                            visited.add((y, cx))
                    i += 1
            if cluster_count > 0:
                ladder_cluster_phrase = f" one ladder cluster." if cluster_count == 1 else f" {describe_quantity(cluster_count) if coarse_counts else cluster_count} ladder clusters."
                add_to_caption(ladder_cluster_phrase, list(ladder_cluster_coords))
        # Describe each ladder type
        short_phrase = describe_vertical_lines(short_ladders, "lone ladder tile", describe_locations, describe_absence=describe_absence)
        medium_phrase = describe_vertical_lines(medium_ladders, "short ladder", describe_locations, describe_absence=describe_absence)
        tall_phrase = describe_vertical_lines(tall_ladders, "tall ladder", describe_locations, describe_absence=describe_absence)
        add_to_caption(short_phrase, [(y, x) for x, start_y, end_y in short_ladders for y in range(start_y, end_y + 1) if (y, x) not in ladder_cluster_coords])
        add_to_caption(medium_phrase, [(y, x) for x, start_y, end_y in medium_ladders for y in range(start_y, end_y + 1) if (y, x) not in ladder_cluster_coords])
        add_to_caption(tall_phrase, [(y, x) for x, start_y, end_y in tall_ladders for y in range(start_y, end_y + 1) if (y, x) not in ladder_cluster_coords])
    # Count player spawn (M) - only one allowed
    if 'M' in char_to_id:
        spawn_positions = [(r, c) for r, row in enumerate(scene) for c, t in enumerate(row) if t == char_to_id['M']]
        if len(spawn_positions) == 1:
            spawn_phrase = " one spawn point."
        elif len(spawn_positions) == 0 and describe_absence:
            spawn_phrase = " no spawn point."
        elif len(spawn_positions) > 1:
            spawn_phrase = f" {describe_quantity(len(spawn_positions)) if coarse_counts else len(spawn_positions)} spawn points."
        else:
            spawn_phrase = ""
        # Don't need to say there is a spawn point since there is only one
        #add_to_caption(spawn_phrase, spawn_positions)

    # Platforms
    platform_lines = find_horizontal_lines(scene, id_to_char, tile_descriptors, target_descriptor="solid", min_run_length=2, require_above_below_not_solid=True, already_accounted=already_accounted, exclude_rows=[] if ceiling_row == None else [ceiling_row])
    #print("after platform_lines", (10,0) in already_accounted)
    platform_phrase = describe_horizontal_lines(platform_lines, "platform", describe_locations, describe_absence=describe_absence)
    add_to_caption(platform_phrase, [(y, x) for y, start_x, end_x in platform_lines for x in range(start_x, end_x + 1)])


    # Solid structures

    #print(already_accounted)
    structures = find_solid_structures(scene, id_to_char, tile_descriptors, already_accounted)
    structure_phrase = describe_structures(structures, describe_locations=describe_locations, describe_absence=describe_absence, debug=debug, ceiling_row=ceiling_row, floor_row=floor_row)
    for phrase, coords in structure_phrase:
        add_to_caption(phrase, coords)

    # Distinguish between solid ground (B) and solid diggable ground (b)
    solid_ground_coords = [(r, c) for r, row in enumerate(scene) for c, t in enumerate(row) if t == char_to_id.get('B') and (r, c) not in already_accounted]
    diggable_ground_coords = [(r, c) for r, row in enumerate(scene) for c, t in enumerate(row) if t == char_to_id.get('b') and (r, c) not in already_accounted]
    if solid_ground_coords:
        solid_ground_phrase = count_caption_phrase(scene, [char_to_id['B']], "solid ground", "solid ground", describe_absence=describe_absence, exclude=already_accounted)
        add_to_caption(solid_ground_phrase, solid_ground_coords)
    elif describe_absence:
        add_to_caption(" no solid ground.", [])
    if diggable_ground_coords:
        diggable_ground_phrase = count_caption_phrase(scene, [char_to_id['b']], "diggable ground", "diggable ground", describe_absence=describe_absence, exclude=already_accounted)
        add_to_caption(diggable_ground_phrase, diggable_ground_coords)
    elif describe_absence:
        add_to_caption(" no diggable ground.", [])

    # --- Empty background area and chamber detection ---
    # Find all empty background areas (excluding null area if defined)
    empty_char = None
    for k, v in tile_descriptors.items():
        if "empty" in v:
            empty_char = k
            break
    if empty_char is not None:
        empty_id = char_to_id[empty_char]
        height = len(scene)
        width = len(scene[0])
        visited = set()
        # Define null_area as the top 10 rows
        null_area = set((y, x) for y in range(10) for x in range(width))
        empty_areas = []
        for y in range(height):
            for x in range(width):
                if (y, x) in visited or (y, x) in null_area:
                    continue
                if scene[y][x] == empty_id:
                    area = flood_fill(scene, visited, y, x, id_to_char, tile_descriptors, null_area, False, target_descriptor="empty")
                    if area:
                        empty_areas.append(set(area))
        # Only count areas not in null_area
        empty_areas = [area for area in empty_areas if not area.issubset(null_area)]
        chambers = []
        non_chamber_empty_areas = []
        for area in empty_areas:
            # Chamber: does not touch boundary or null_area
            touches_boundary = any(y == 0 or y == height-1 or x == 0 or x == width-1 for (y, x) in area)
            touches_null = any((y, x) in null_area for (y, x) in area)
            if not touches_boundary and not touches_null:
                chambers.append(area)
            else:
                non_chamber_empty_areas.append(area)
        if chambers:
            count = len(chambers)
            phrase = f" one chamber." if count == 1 else f" {describe_quantity(count) if coarse_counts else count} chambers."
            all_coords = set()
            for area in chambers:
                all_coords.update(area)
            add_to_caption(phrase, list(all_coords))
        if non_chamber_empty_areas:
            count = len(non_chamber_empty_areas)
            phrase = f" one empty background area." if count == 1 else f" {describe_quantity(count) if coarse_counts else count} empty background areas."
            all_coords = set()
            for area in non_chamber_empty_areas:
                all_coords.update(area)
            add_to_caption(phrase, list(all_coords))

    return (caption.strip(), details) if return_details else caption.strip()

def find_vertical_lines(scene, id_to_char, tile_descriptors, target_descriptor, min_run_length=2, require_left_right_not_solid=False, exclude_cols = [], already_accounted = set()):
    """
    Finds vertical lines (runs) of tiles with the target descriptor.
    Used for ladders mainly.
    Returns a list of (x, start_y, end_y) tuples
    """
    lines = []
    height = len(scene)
    width = len(scene[0]) if height > 0 else 0

    for x in range(width):
        if x in exclude_cols:
            continue
        y = 0
        while y < height:
            tile_char = id_to_char[scene[y][x]]
            descriptors = tile_descriptors.get(tile_char, set())

            # If required, check for passable tiles left and right
            if require_left_right_not_solid:
                # Left
                if x > 0:
                    left_char = id_to_char[scene[y][x - 1]]
                    if "solid" in tile_descriptors.get(left_char, set()):
                        y += 1
                        continue
                else:
                    y += 1
                    continue
                # Right
                if x + 1 < width:
                    right_char = id_to_char[scene[y][x + 1]]
                    if "solid" in tile_descriptors.get(right_char, set()):
                        y += 1
                        continue
                else:
                    y += 1
                    continue

            # Start of valid run
            possible_locations = set()
            run_start = y
            while y < height:
                tile_char = id_to_char[scene[y][x]]
                descriptors = tile_descriptors.get(tile_char, set())
                if (target_descriptor in descriptors):
                    if require_left_right_not_solid:
                        if x > 0 and "solid" in tile_descriptors.get(id_to_char[scene[y][x - 1]], set()):
                            break
                        if x + 1 < width and "solid" in tile_descriptors.get(id_to_char[scene[y][x + 1]], set()):
                            break
                    possible_locations.add((y, x))
                    y += 1
                else:
                    break
            run_length = y - run_start
            if run_length >= min_run_length:
                already_accounted.update(possible_locations)
                lines.append((x, run_start, y - 1))
            else:
                y += 1
    return lines

def describe_vertical_lines(lines, label, describe_locations, describe_absence):
    if not lines:
        if describe_absence:
            return f" no {label}s."
        else:
            return ""
    if describe_locations:
        if coarse_locations:
            location_counts = {}
            for x, start_y, end_y in sorted(lines):
                location_str = f"{describe_location(x, (end_y + start_y)/2.0)}"
                if location_str in location_counts:
                    location_counts[location_str] += 1
                else:
                    location_counts[location_str] = 1
            return " " + ". ".join([f"{describe_quantity(count) if coarse_counts else count} {label}{'s' if pluralize and count > 1 else ''} at {location}" for location, count in location_counts.items()]) + "."
        else:
            parts = []
            for x, start_y, end_y in sorted(lines):
                parts.append(f"{x} (rows {start_y}-{end_y})")
            count = len(lines)
            location_description = f"at col{'s' if pluralize and count > 1 else ''} " + ", ".join(parts)
            plural = label + "s" if pluralize and count > 1 else label
            return f" {describe_quantity(count) if coarse_counts else count} {plural} " + location_description + "."
    else:
        count = len(lines)
        return f" {describe_quantity(count) if coarse_counts else count} {label}{'s' if pluralize and count != 1 else ''}."


if __name__ == "__main__":
    import argparse
    parser = argparse.ArgumentParser(description="Generate captions for Lode Runner screenshots")
    parser.add_argument("--dataset", required=True, help="json with level scenes")
    
    # Fix unsupported escape sequence in argument parser
    def escape_path(path):
        return path.replace("\\", "\\\\")

    parser.add_argument("--tileset", default=escape_path('..\\TheVGLC\\Lode Runner\\Loderunner.json'), help="Descriptions of individual tile types")
    parser.add_argument("--output", required=True, help="Output JSON file path")
    parser.add_argument('--target_height', type=int, default=32, help='Target output height (e.g., 32)')
    parser.add_argument('--target_width', type=int, default=32, help='Target output width (e.g., 32)')
    #parser.add_argument("--describe_locations", action="store_true", default=False, help="Include location descriptions in the captions")
    parser.add_argument("--describe_absence", action="store_true", default=False, help="Indicate when there are no occurrences of an item or structure")
    global args
    args = parser.parse_args()

    dataset_file = args.dataset
    tileset_file = args.tileset
    output_file = args.output

    if not os.path.isfile(dataset_file) or not os.path.isfile(tileset_file):
        print("Error: One or more input files do not exist.")
        sys.exit(1)

    generate_captions(dataset_file, tileset_file, output_file, False, args.describe_absence)<|MERGE_RESOLUTION|>--- conflicted
+++ resolved
@@ -4,15 +4,8 @@
 from collections import Counter
 from captions.util import extract_tileset, describe_size, describe_quantity, get_tile_descriptors, analyze_floor, count_in_scene, count_caption_phrase, in_column, analyze_ceiling, flood_fill
 
-<<<<<<< HEAD
-# height is 22 for Lode Runner
-HEIGHT = 22
-=======
-# The width of generated scenes may not be 16
-#WIDTH = 16
 # height is 32 for Lode Runner
 HEIGHT = 32
->>>>>>> 3b8664db
 
 # The floor is the last row of the scene (0-indexed)
 FLOOR = HEIGHT - 1
